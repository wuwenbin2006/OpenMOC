/**
 * @file Track.h
 * @brief The generic Track class.
 * @date May 16, 2015
 * @author Samuel Shaner, MIT Course, 22 (shaner@mit.edu)
 */

#ifndef TRACK_H_
#define TRACK_H_

#ifdef __cplusplus
#include "Python.h"
#include "Point.h"
#include "Material.h"
#include "boundary_type.h"
#include <vector>
#include <algorithm>
#endif

/**
 * @struct segment
 * @brief A segment represents a line segment within a single flat source
 *        region along a track.
 */
struct segment {

  /** The length of the segment (cm) */
  FP_PRECISION _length;

  /** A pointer to the material in which this segment resides */
  Material* _material;

  /** The ID for flat source region in which this segment resides */
  int _region_id;

  /** The ID for the mesh surface crossed by the Track end point */
  int _cmfd_surface_fwd;

  /** The ID for the mesh surface crossed by the Track start point */
  int _cmfd_surface_bwd;

  /** Constructor initializes CMFD surfaces */
  segment() {
    _cmfd_surface_fwd = -1;
    _cmfd_surface_bwd = -1;
  }
};

/**
 * @class Track Track.h "src/Track.h"
 * @brief A Track represents a characteristic line across the geometry.
 * @details A Track has particular starting and ending points on the
 *          boundaries of the geometry and an azimuthal and polar angle.
 */
class Track {

protected:

  /** A monotonically increasing unique ID for each Track created */
  int _uid;

  /** The Track's start point */
  Point _start;

  /** The Track's end point */
  Point _end;

  /** The azimuthal angle for the Track */
  double _phi;

  /** A dynamically sized vector of segments making up this Track */
  std::vector<segment> _segments;

<<<<<<< HEAD
  /** Number of segments recorded during volume calculation */
  int _num_segments;
  
=======
>>>>>>> 455ea1b7
  /** An enum to indicate whether the outgoing angular flux along this
   *  Track's "forward" direction should be zeroed out for vacuum boundary
   *  conditions or sent to a periodic or reflective track. */
  boundaryType _bc_fwd;

  /** An enum to indicate whether the outgoing angular flux along this
   *  Track's "reverse" direction should be zeroed out for vacuum boundary
   *  conditions or sent to a periodic or reflective track. */
  boundaryType _bc_bwd;

  /* Indices that are used to locate the track in the various track arrays */
  int _azim_index;
  int _xy_index;
  int _periodic_cycle_id;
  int _reflective_cycle_id;
  int _periodic_track_index;
<<<<<<< HEAD
  
=======

>>>>>>> 455ea1b7
  /** Pointers to reflective and periodic Tracks in the forward and reverse
   *  directions */
  Track* _track_refl_fwd;
  Track* _track_refl_bwd;
  Track* _track_prdc_fwd;
  Track* _track_prdc_bwd;

  /** Booleans to indicate wheter the reflective Tracks in the forward and
   *  and backward direction enter into Tracks pointed in the forward
   *  direction. */
  bool _refl_fwd_fwd;
  bool _refl_bwd_fwd;

public:
  Track();
  virtual ~Track();

  /* Setter methods */
  void setUid(int uid);
  void setPhi(const double phi);
  void setBCFwd(const boundaryType bc_fwd);
  void setBCBwd(const boundaryType bc_bwd);
  void setTrackReflFwd(Track* track);
  void setTrackPrdcFwd(Track* track);
  void setTrackReflBwd(Track* track);
  void setTrackPrdcBwd(Track* track);
  void setReflFwdFwd(bool fwd);
  void setReflBwdFwd(bool fwd);
  void setXYIndex(int index);
  void setAzimIndex(int index);
  void setPeriodicCycleId(int id);
  void setReflectiveCycleId(int id);
  void setPeriodicTrackIndex(int index);

  /* Getter methods */
  int getUid();
  Point* getEnd();
  Point* getStart();
  double getPhi() const;
  double getLength();
  Track* getTrackReflFwd();
  Track* getTrackReflBwd();
  Track* getTrackPrdcFwd();
  Track* getTrackPrdcBwd();
  bool getReflFwdFwd();
  bool getReflBwdFwd();
  int getXYIndex();
  int getAzimIndex();
  int getPeriodicCycleId();
  int getReflectiveCycleId();
  boundaryType getBCFwd() const;
  boundaryType getBCBwd() const;
  segment* getSegment(int s);
  segment* getSegments();
  int getNumSegments();
  int getPeriodicTrackIndex();

  /* Worker methods */
  void addSegment(segment* segment);
  void removeSegment(int index);
  void insertSegment(int index, segment* segment);
  void clearSegments();
  void setNumSegments(int num_segments);
  virtual std::string toString()=0;
};


/**
 * @brief Return the Track's unique ID
 * @return the Track's unique ID
 */
inline int Track::getUid() {
  return _uid;
}


/**
 * @brief Returns a pointer to a segment with a given index.
 * @details Returns a pointer to the segment or ends program if Track does
 *          not have the requested segment.
 * @param segment index into the Track's segments container
 * @return a pointer to the requested segment
 */
inline segment* Track::getSegment(int segment) {

  /* If Track doesn't contain this segment, exits program */
  if (segment >= (int)_segments.size())
    log_printf(ERROR, "Attempted to retrieve segment s = %d but Track only "
               "has %d segments", segment, _segments.size());

  return &_segments[segment];
}



/**
 * @brief Returns a vector of pointers to the Track's segments.
 * @return vector of segment pointers
 */
inline segment* Track::getSegments() {
  return &_segments[0];
}


/**
 * @brief Return the number of segments along this Track.
 * @return the number of segments
 */
inline int Track::getNumSegments() {
  if (_num_segments == 0)
    return _segments.size();
  else
    return _num_segments;
}

/**
 * @brief Sets the number of segments in a track
 * @details This function sets the number of segments in a track. It's purpose
 *          is to be used for 3D tracks with on-the-fly ray tracing where
 *          segments are not explicitly created, but there is a need to know
 *          how many segments exist.
 */
inline void Track::setNumSegments(int num_segments) {
    _num_segments = num_segments;
}

#endif /* TRACK_H_ */<|MERGE_RESOLUTION|>--- conflicted
+++ resolved
@@ -71,12 +71,9 @@
   /** A dynamically sized vector of segments making up this Track */
   std::vector<segment> _segments;
 
-<<<<<<< HEAD
   /** Number of segments recorded during volume calculation */
   int _num_segments;
   
-=======
->>>>>>> 455ea1b7
   /** An enum to indicate whether the outgoing angular flux along this
    *  Track's "forward" direction should be zeroed out for vacuum boundary
    *  conditions or sent to a periodic or reflective track. */
@@ -93,11 +90,7 @@
   int _periodic_cycle_id;
   int _reflective_cycle_id;
   int _periodic_track_index;
-<<<<<<< HEAD
-  
-=======
-
->>>>>>> 455ea1b7
+
   /** Pointers to reflective and periodic Tracks in the forward and reverse
    *  directions */
   Track* _track_refl_fwd;
