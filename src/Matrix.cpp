--- conflicted
+++ resolved
@@ -199,11 +199,7 @@
   _IA = new int[_num_rows+1];
   _JA = new int[NNZ];
   _DIAG = new FP_PRECISION[_num_rows];
-<<<<<<< HEAD
-  std::fill_n(_DIAG, _num_rows, 0.0);  
-=======
   std::fill_n(_DIAG, _num_rows, 0.0);
->>>>>>> 455ea1b7
 
   /* Form arrays */
   int j = 0;
