--- conflicted
+++ resolved
@@ -1510,16 +1510,11 @@
 }
 
 
-<<<<<<< HEAD
 /**
  * @brief Finds the Cell containing a given fsr ID.
  * @param fsr_id an FSR ID.
  */
-Cell* Geometry::findCellContainingFSR(int fsr_id){
-=======
-
 Cell* Geometry::findCellContainingFSR(int fsr_id) {
->>>>>>> 455ea1b7
 
   Point* point = _FSR_keys_map.at(_FSRs_to_keys[fsr_id])->_point;
   LocalCoords* coords = new LocalCoords(point->getX(), point->getY(),
