--- conflicted
+++ resolved
@@ -401,11 +401,6 @@
   _accumulate_lmy.resize(num_y + 1, 0);
   _accumulate_lmz.resize(num_z + 1, 0);
 
-<<<<<<< HEAD
-  /* To check the position of domain decomposition interfaces in non-uniform
-     CMFD mesh interfaces. x direction */
-  int j;
-=======
   std::vector<std::pair<int, double> > divisions_missing_x;
   std::vector<std::pair<int, double> > divisions_missing_y;
   std::vector<std::pair<int, double> > divisions_missing_z;
@@ -413,7 +408,6 @@
   /* Find the position of domain decomposition interfaces among the non-uniform
      CMFD mesh cell boundaries, in the X direction */
   int j, j_prev;
->>>>>>> 0595a096
   for(int i=0; i<num_x; i++) {
     double coord = (i + 1) * _width_x / num_x;
     for(j=1; j<_num_x+1; j++) {
@@ -432,13 +426,8 @@
       divisions_missing_x.push_back(std::make_pair(j_prev, coord));
   }
 
-<<<<<<< HEAD
-  /* To check the position of domain decomposition interfaces in non-uniform
-     CMFD mesh interfaces. y direction */
-=======
   /* Find the position of domain decomposition interfaces among the non-uniform
      CMFD mesh cell boundaries, in the Y direction */
->>>>>>> 0595a096
   for(int i=0; i<num_y; i++) {
     double coord = (i + 1) * _width_y / num_y;
     for(j=1; j<_num_y+1; j++) {
@@ -457,13 +446,8 @@
       divisions_missing_y.push_back(std::make_pair(j_prev, coord));
   }
 
-<<<<<<< HEAD
-  /* To check the position of domain decomposition interfaces in non-uniform
-     CMFD mesh interfaces. z direction */
-=======
   /* Find the position of domain decomposition interfaces among the non-uniform
      CMFD mesh cell boundaries, in the Z direction */
->>>>>>> 0595a096
   for(int i=0; i<num_z; i++) {
     double coord = (i + 1) * _width_z / num_z;
     for(j=1; j<_num_z+1; j++) {
@@ -863,15 +847,6 @@
                   scat[g*_num_moc_groups+h] * flux * volume;
             }
           }
-<<<<<<< HEAD
-          if (fabs(rxn_tally_group) > FLT_EPSILON &&
-              fabs(trans_tally_group) > FLT_EPSILON) {
-            CMFD_PRECISION flux_avg_sigma_t = trans_tally_group /
-                rxn_tally_group;
-//why times rxn_tally_group here and divided by _reaction_tally[cmfd_cell][group]
-//in getDiffusionCoefficient?
-            _diffusion_tally[i][e] += rxn_tally_group /
-=======
 
           /* Condense diffusion coefficient (with homogenized transport XS) */
           if (fabs(rxn_tally_group) > FLT_EPSILON && 
@@ -879,7 +854,6 @@
             CMFD_PRECISION flux_avg_sigma_t = trans_tally_group /
                 rxn_tally_group;
             _diffusion_tally[i][e] += rxn_tally_group / 
->>>>>>> 0595a096
                 (3.0 * flux_avg_sigma_t);
           }
         }
@@ -1359,14 +1333,8 @@
           sense = getSense(s);
           delta = getSurfaceWidth(s, global_ind);
 
-<<<<<<< HEAD
-          /* Set transport term on diagonal.
-          dif_surf and dif_surf_corr are modified via reference */
-          getSurfaceDiffusionCoefficient(i, s, e, moc_iteration, dif_surf,
-=======
           /* Set transport term on diagonal */
           getSurfaceDiffusionCoefficient(i, s, e, moc_iteration, dif_surf, 
->>>>>>> 0595a096
                                           dif_surf_corr);
 
           /* Record the corrected diffusion coefficient */
@@ -1453,22 +1421,11 @@
         if (update_ratio < 0.05)
           update_ratio = 0.05;
 
-<<<<<<< HEAD
-        if (_convergence_data != NULL) {
-#pragma omp critical
-          {
-            if (std::abs(log(update_ratio)) >
-                std::abs(log(_convergence_data->pf)))
-              _convergence_data->pf = update_ratio;
-          }
-        }
-=======
         /* Save max update ratio among fsrs and groups in a cell */
         if (_convergence_data != NULL)
             if (std::abs(log(update_ratio)) > 
                 std::abs(log(thread_max_update_ratio)))
               thread_max_update_ratio = update_ratio;
->>>>>>> 0595a096
 
         for (int h = _group_indices[e]; h < _group_indices[e + 1]; h++) {
 
@@ -3717,11 +3674,7 @@
   for (int i=0; i<_num_x; i++)
     _accumulate_x[i+1] = _accumulate_x[i] + _cell_widths_x[i];
 
-<<<<<<< HEAD
-  for(int i=0; i<_num_y; i++)
-=======
   for (int i=0; i<_num_y; i++)
->>>>>>> 0595a096
     _accumulate_y[i+1] = _accumulate_y[i] + _cell_widths_y[i];
 
   for (int i=0; i<_num_z; i++)
@@ -3752,19 +3705,8 @@
 
   if (_non_uniform)
     _lattice->setWidths(_cell_widths_x, _cell_widths_y, _cell_widths_z);
-<<<<<<< HEAD
-  else {
-    if (is_2D)
-      _lattice->setWidth(_cell_width_x, _cell_width_y,
-                         std::numeric_limits<double>::infinity());
-    else
-      _lattice->setWidth(_cell_width_x, _cell_width_y, _cell_width_z);
-  }
-
-=======
   else
     _lattice->setWidth(_cell_width_x, _cell_width_y, _cell_width_z);
->>>>>>> 0595a096
   _lattice->setOffset(offset->getX(), offset->getY(), offset->getZ());
   _lattice->computeSizes();
 }
