#include "CPUSolver.h"


/**
 * @brief Constructor initializes array pointers for Tracks and Materials.
 * @details The constructor retrieves the number of energy groups and FSRs
 *          and azimuthal angles from the Geometry and TrackGenerator if
 *          passed in as parameters by the user. The constructor initalizes
 *          the number of OpenMP threads to a default of 1.
 * @param track_generator an optional pointer to the TrackGenerator
 */
CPUSolver::CPUSolver(TrackGenerator* track_generator)
<<<<<<< HEAD
    : Solver(track_generator) {
=======
  : Solver(track_generator) {
>>>>>>> f1e85e4e

  setNumThreads(1);
  _FSR_locks = NULL;
}


/**
 * @brief Destructor deletes array for OpenMP mutual exclusion locks for
 *        FSR scalar flux updates, and calls Solver parent class destructor
 *        to deletes arrays for fluxes and sources.
 */
CPUSolver::~CPUSolver() {
  if (_FSR_locks != NULL)
    delete [] _FSR_locks;
}


/**
 * @brief Returns the number of shared memory OpenMP threads in use.
 * @return the number of threads
 */
int CPUSolver::getNumThreads() {
  return _num_threads;
}


/**
 * @brief Sets the number of shared memory OpenMP threads to use (>0).
 * @param num_threads the number of threads
 */
void CPUSolver::setNumThreads(int num_threads) {

  if (num_threads <= 0)
<<<<<<< HEAD
    log_printf(ERROR, "Unable to set the number of threads for the Solver "
               "to %d since it is less than or equal to 0", num_threads);
=======
    log_printf(ERROR, "Unable to set the number of threads to %d "
               "since it is less than or equal to 0", num_threads);
>>>>>>> f1e85e4e

  /* Set the number of threads for OpenMP */
  _num_threads = num_threads;
  omp_set_num_threads(_num_threads);
}


/**
 * @brief Assign a fixed source for a flat source region and energy group.
 * @details Fixed sources should be scaled to reflect the fact that OpenMOC 
 *          normalizes the scalar flux such that the total energy- and 
 *          volume-integrated production rate sums to 1.0.
 * @param fsr_id the flat source region ID
 * @param group the energy group
 * @param source the volume-averaged source in this group
 */
void CPUSolver::setFixedSourceByFSR(int fsr_id, int group, 
                                    FP_PRECISION source) {
<<<<<<< HEAD

  Solver::setFixedSourceByFSR(fsr_id, group, source);

  /* Allocate the fixed sources array if not yet allocated */
  if (_fixed_sources == NULL) {
    int size = _num_FSRs * _num_groups;
    _fixed_sources = new FP_PRECISION[size];
    memset(_fixed_sources, 0.0, sizeof(FP_PRECISION) * size);
  }

=======

  Solver::setFixedSourceByFSR(fsr_id, group, source);

  /* Allocate the fixed sources array if not yet allocated */
  if (_fixed_sources == NULL) {
    int size = _num_FSRs * _num_groups;
    _fixed_sources = new FP_PRECISION[size];
    memset(_fixed_sources, 0.0, sizeof(FP_PRECISION) * size);
  }

>>>>>>> f1e85e4e
  /* Warn the user if a fixed source has already been assigned to this FSR */
  if (_fixed_sources(fsr_id,group-1) != 0.)
    log_printf(WARNING, "Over-riding fixed source %f in FSR ID=%d with %f",
               _fixed_sources(fsr_id,group-1), fsr_id, source);

  /* Store the fixed source for this FSR and energy group */
  _fixed_sources(fsr_id,group-1) = source;  
}


/**
 * @brief Initializes the FSR volumes and Materials array.
<<<<<<< HEAD
 * @details This method assigns each FSR a unique, monotonically increasing
 *          ID, sets the Material for each FSR, and assigns a volume based on
 *          the cumulative length of all of the segments inside the FSR.
=======
 * @details This method allocates and initializes an array of OpenMP
 *          mutual exclusion locks for each FSR for use in the
 *          transport sweep algorithm.
>>>>>>> f1e85e4e
 */
void CPUSolver::initializeFSRs() {

  Solver::initializeFSRs();

  /* Allocate array of mutex locks for each FSR */
  _FSR_locks = new omp_lock_t[_num_FSRs];

  /* Loop over all FSRs to initialize OpenMP locks */
  #pragma omp parallel for schedule(guided)
  for (int r=0; r < _num_FSRs; r++)
    omp_init_lock(&_FSR_locks[r]);
<<<<<<< HEAD

  return;
=======
>>>>>>> f1e85e4e
}


/**
 * @brief Allocates memory for Track boundary angular flux and leakage
 *        and FSR scalar flux arrays.
 * @details Deletes memory for old flux arrays if they were allocated
 *          for a previous simulation.
 */
void CPUSolver::initializeFluxArrays() {

  /* Delete old flux arrays if they exist */
  if (_boundary_flux != NULL)
    delete [] _boundary_flux;

  if (_boundary_leakage != NULL)
    delete [] _boundary_leakage;

  if (_scalar_flux != NULL)
    delete [] _scalar_flux;

  if (_old_scalar_flux != NULL)
    delete [] _old_scalar_flux;
<<<<<<< HEAD

  int size;

  /* Allocate memory for the Track boundary flux and leakage arrays */
  try{
    size = 2 * _tot_num_tracks * _fluxes_per_track;
      
=======

  /* Allocate memory for the Track boundary flux and leakage arrays */
  try{
    int size = 2 * _tot_num_tracks * _polar_times_groups;
>>>>>>> f1e85e4e
    _boundary_flux = new FP_PRECISION[size];
    _boundary_leakage = new FP_PRECISION[size];

    /* Allocate an array for the FSR scalar flux */
    size = _num_FSRs * _num_groups;
    _scalar_flux = new FP_PRECISION[size];
    _old_scalar_flux = new FP_PRECISION[size];
  }
  catch(std::exception &e) {
    log_printf(ERROR, "Could not allocate memory for the fluxes");
  }
}


/**
 * @brief Allocates memory for FSR source arrays.
 * @details Deletes memory for old source arrays if they were allocated for a
 *          previous simulation.
 */
void CPUSolver::initializeSourceArrays() {

  /* Delete old sources arrays if they exist */
  if (_reduced_sources != NULL)
    delete [] _reduced_sources;

  /* Allocate memory for all source arrays */
  try{
    int size = _num_FSRs * _num_groups;
    _reduced_sources = new FP_PRECISION[size];

    /* If no fixed sources were assigned, use a zeroes array */
    if (_fixed_sources == NULL) {
      _fixed_sources = new FP_PRECISION[size];
      memset(_fixed_sources, 0.0, sizeof(FP_PRECISION) * size);
    }
  }
  catch(std::exception &e) {
<<<<<<< HEAD
    log_printf(ERROR, "Could not allocate memory for the solver's FSR "
               "sources array. Backtrace:%s", e.what());
=======
    log_printf(ERROR, "Could not allocate memory for FSR sources");
>>>>>>> f1e85e4e
  }
}


/**
 * @brief Zero each Track's boundary fluxes for each energy group
 *        and polar angle in the "forward" and "reverse" directions.
 */
void CPUSolver::zeroTrackFluxes() {

  #pragma omp parallel for schedule(guided)
  for (int t=0; t < _tot_num_tracks; t++) {
    for (int d=0; d < 2; d++) {
      for (int pe=0; pe < _fluxes_per_track; pe++)
        _boundary_flux(t,d,pe) = 0.0;
    }
  }
<<<<<<< HEAD
  
  return;
=======
>>>>>>> f1e85e4e
}


/**
 * @brief Set the scalar flux for each FSR and energy group to some value.
 * @param value the value to assign to each FSR scalar flux
 */
void CPUSolver::flattenFSRFluxes(FP_PRECISION value) {

  #pragma omp parallel for schedule(guided)
  for (int r=0; r < _num_FSRs; r++) {
    for (int e=0; e < _num_groups; e++)
      _scalar_flux(r,e) = value;
  }
<<<<<<< HEAD

  return;
=======
>>>>>>> f1e85e4e
}


/**
 * @brief Stores the FSR scalar fluxes in the old scalar flux array.
 */
void CPUSolver::storeFSRFluxes() {

  #pragma omp parallel for schedule(guided)
  for (int r=0; r < _num_FSRs; r++) {
    for (int e=0; e < _num_groups; e++)
      _old_scalar_flux(r,e) = _scalar_flux(r,e);
  }
}


/**
 * @brief Normalizes all FSR scalar fluxes and Track boundary angular
 *        fluxes to the total fission source (times \f$ \nu \f$).
 */
void CPUSolver::normalizeFluxes() {

  FP_PRECISION* nu_sigma_f;
  FP_PRECISION volume;
  FP_PRECISION tot_fission_source;
  FP_PRECISION norm_factor;

  int size = _num_FSRs * _num_groups;
  FP_PRECISION* fission_sources = new FP_PRECISION[_num_FSRs * _num_groups];
<<<<<<< HEAD
  
=======

>>>>>>> f1e85e4e
  /* Compute total fission source for each FSR, energy group */
  #pragma omp parallel for private(volume, nu_sigma_f) schedule(guided)
  for (int r=0; r < _num_FSRs; r++) {

    /* Get pointers to important data structures */
    nu_sigma_f = _FSR_materials[r]->getNuSigmaF();
    volume = _FSR_volumes[r];

    for (int e=0; e < _num_groups; e++)
      fission_sources(r,e) = nu_sigma_f[e] * _scalar_flux(r,e) * volume;
  }

  /* Compute the total fission source */
<<<<<<< HEAD
  tot_fission_source = pairwise_sum<FP_PRECISION>(fission_sources, size);
=======
  tot_fission_source = pairwise_sum<FP_PRECISION>(fission_sources,size);

  /* Deallocate memory for fission source array */
  delete [] fission_sources;
>>>>>>> f1e85e4e

  delete [] fission_sources;
  
  /* Normalize scalar fluxes in each FSR */
  norm_factor = 1.0 / tot_fission_source;

  log_printf(DEBUG, "Tot. Fiss. Src. = %f, Norm. factor = %f",
             tot_fission_source, norm_factor);

  #pragma omp parallel for schedule(guided)
  for (int r=0; r < _num_FSRs; r++) {
    for (int e=0; e < _num_groups; e++)
      _scalar_flux(r,e) *= norm_factor;
  }

  /* Normalize angular boundary fluxes for each Track */
  #pragma omp parallel for schedule(guided)
<<<<<<< HEAD
  for (int i=0; i < _tot_num_tracks; i++) {
    for (int j=0; j < 2; j++) {
      for (int pe=0; pe < _fluxes_per_track; pe++)
        _boundary_flux(i,j,pe) *= norm_factor;
=======
  for (int t=0; t < _tot_num_tracks; t++) {
    for (int d=0; d < 2; d++) {
      for (int p=0; p < _num_polar; p++) {
        for (int e=0; e < _num_groups; e++) {
          _boundary_flux(t,d,p,e) *= norm_factor;
        }
      }
>>>>>>> f1e85e4e
    }
  }
}


/**
 * @brief Computes the total source (fission, scattering, fixed) in each FSR.
 * @details This method computes the total source in each FSR based on
 *          this iteration's current approximation to the scalar flux.
 */
void CPUSolver::computeFSRSources() {

  int tid;
  FP_PRECISION scatter_source, fission_source;
  FP_PRECISION* nu_sigma_f;
  FP_PRECISION* sigma_t;
  FP_PRECISION* chi;
  Material* material;

  int size = _num_FSRs * _num_groups;
  FP_PRECISION* fission_sources = new FP_PRECISION[size];
  size = _num_threads * _num_groups;
  FP_PRECISION* scatter_sources = new FP_PRECISION[size];

  /* For all FSRs, find the source */
  #pragma omp parallel for private(tid, material, nu_sigma_f, chi, \
    sigma_t, fission_source, scatter_source) schedule(guided)
  for (int r=0; r < _num_FSRs; r++) {

    tid = omp_get_thread_num();
    material = _FSR_materials[r];
    nu_sigma_f = material->getNuSigmaF();
    chi = material->getChi();
    sigma_t = material->getSigmaT();

    /* Initialize the fission sources to zero */
    fission_source = 0.0;

    /* Compute fission source for each group */
    if (material->isFissionable()) {
      for (int e=0; e < _num_groups; e++)
        fission_sources(r,e) = _scalar_flux(r,e) * nu_sigma_f[e];

      fission_source = pairwise_sum<FP_PRECISION>(&fission_sources(r,0),
                                                  _num_groups);
      fission_source /= _k_eff;
    }

    /* Compute total (fission+scatter+fixed) source for group G */
    for (int G=0; G < _num_groups; G++) {
      for (int g=0; g < _num_groups; g++)
        scatter_sources(tid,g) = material->getSigmaSByGroupInline(g,G)
                                  * _scalar_flux(r,g);
      scatter_source = pairwise_sum<FP_PRECISION>(&scatter_sources(tid,0),
                                                _num_groups);

      _reduced_sources(r,G) = fission_source * chi[G];
      _reduced_sources(r,G) += scatter_source + _fixed_sources(r,G);
      _reduced_sources(r,G) *= ONE_OVER_FOUR_PI / sigma_t[G];
    }
  }

  delete [] fission_sources;
  delete [] scatter_sources;
}


/**
 * @brief Computes the residual between source/flux iterations.
 * @param res_type the type of residuals to compute 
 *        (SCALAR_FLUX, FISSION_SOURCE, TOTAL_SOURCE)
 * @return the average residual in each FSR
 */
double CPUSolver::computeResidual(residualType res_type) {

  int norm;
  double residual;
  double* residuals = new double[_num_FSRs];
  memset(residuals, 0., _num_FSRs * sizeof(double));

  if (res_type == SCALAR_FLUX) {

    norm = _num_FSRs;
<<<<<<< HEAD

    for (int r=0; r < _num_FSRs; r++) {
      for (int e=0; e < _num_groups; e++)
        if (_old_scalar_flux(r,e) > 0.) {
          residuals[r] += pow((_scalar_flux(r,e) - _old_scalar_flux(r,e)) / 
                               _old_scalar_flux(r,e), 2);
      }
    }
  }

  else if (res_type == FISSION_SOURCE) {

    if (_num_fissionable_FSRs == 0)
      log_printf(ERROR, "The Solver is unable to compute a "
                 "FISSION_SOURCE residual without fissionable FSRs");

    norm = _num_fissionable_FSRs;

    double new_fission_source, old_fission_source;
    FP_PRECISION* nu_sigma_f;
    Material* material;

    for (int r=0; r < _num_FSRs; r++) {
      new_fission_source = 0.;
      old_fission_source = 0.;
      material = _FSR_materials[r];

      if (material->isFissionable()) {
        nu_sigma_f = material->getNuSigmaF();

        for (int e=0; e < _num_groups; e++) {
          new_fission_source += _scalar_flux(r,e) * nu_sigma_f[e];
          old_fission_source += _old_scalar_flux(r,e) * nu_sigma_f[e];
        }

        if (old_fission_source > 0.)
          residuals[r] = pow((new_fission_source -  old_fission_source) /
                              old_fission_source, 2);
      }
    }
  }

  else if (res_type == TOTAL_SOURCE) {

    norm = _num_FSRs;

    double new_total_source, old_total_source; 
    FP_PRECISION inverse_k_eff = 1.0 / _k_eff;
    FP_PRECISION* nu_sigma_f;
    Material* material;

    for (int r=0; r < _num_FSRs; r++) {
      new_total_source = 0.;
      old_total_source = 0.;
      material = _FSR_materials[r];

      if (material->isFissionable()) {
        nu_sigma_f = material->getNuSigmaF();
 
        for (int e=0; e < _num_groups; e++) {
          new_total_source += _scalar_flux(r,e) * nu_sigma_f[e];
          old_total_source += _old_scalar_flux(r,e) * nu_sigma_f[e];
        }

        new_total_source *= inverse_k_eff;
        old_total_source *= inverse_k_eff;
      }

      /* Compute total scattering source for group G */
      for (int G=0; G < _num_groups; G++) {
        for (int g=0; g < _num_groups; g++) {
          new_total_source += material->getSigmaSByGroupInline(g,G)
                              * _scalar_flux(r,g);
          old_total_source += material->getSigmaSByGroupInline(g,G)
                              * _old_scalar_flux(r,g);
        }
      }

      if (old_total_source > 0.)
        residuals[r] = pow((new_total_source -  old_total_source) / 
                            old_total_source, 2);
    }
  }

  /* Sum up the residuals from each FSR and normalize */
  residual = pairwise_sum<double>(residuals, _num_FSRs);
  residual = sqrt(residual / norm);

  /* Deallocate memory for residuals array */
  delete [] residuals;

=======

    for (int r=0; r < _num_FSRs; r++) {
      for (int e=0; e < _num_groups; e++)
        if (_old_scalar_flux(r,e) > 0.) {
          residuals[r] += pow((_scalar_flux(r,e) - _old_scalar_flux(r,e)) / 
                               _old_scalar_flux(r,e), 2);
      }
    }
  }

  else if (res_type == FISSION_SOURCE) {

    if (_num_fissionable_FSRs == 0)
      log_printf(ERROR, "The Solver is unable to compute a "
                 "FISSION_SOURCE residual without fissionable FSRs");

    norm = _num_fissionable_FSRs;

    double new_fission_source, old_fission_source;
    FP_PRECISION* nu_sigma_f;
    Material* material;

    for (int r=0; r < _num_FSRs; r++) {
      new_fission_source = 0.;
      old_fission_source = 0.;
      material = _FSR_materials[r];

      if (material->isFissionable()) {
        nu_sigma_f = material->getNuSigmaF();

        for (int e=0; e < _num_groups; e++) {
          new_fission_source += _scalar_flux(r,e) * nu_sigma_f[e];
          old_fission_source += _old_scalar_flux(r,e) * nu_sigma_f[e];
        }

        if (old_fission_source > 0.)
          residuals[r] = pow((new_fission_source -  old_fission_source) /
                              old_fission_source, 2);
      }
    }
  }

  else if (res_type == TOTAL_SOURCE) {

    norm = _num_FSRs;

    double new_total_source, old_total_source; 
    FP_PRECISION inverse_k_eff = 1.0 / _k_eff;
    FP_PRECISION* nu_sigma_f;
    Material* material;

    for (int r=0; r < _num_FSRs; r++) {
      new_total_source = 0.;
      old_total_source = 0.;
      material = _FSR_materials[r];

      if (material->isFissionable()) {
        nu_sigma_f = material->getNuSigmaF();
 
        for (int e=0; e < _num_groups; e++) {
          new_total_source += _scalar_flux(r,e) * nu_sigma_f[e];
          old_total_source += _old_scalar_flux(r,e) * nu_sigma_f[e];
        }

        new_total_source *= inverse_k_eff;
        old_total_source *= inverse_k_eff;
      }

      /* Compute total scattering source for group G */
      for (int G=0; G < _num_groups; G++) {
        for (int g=0; g < _num_groups; g++) {
          new_total_source += material->getSigmaSByGroupInline(g,G)
                              * _scalar_flux(r,g);
          old_total_source += material->getSigmaSByGroupInline(g,G)
                              * _old_scalar_flux(r,g);
        }
      }

      if (old_total_source > 0.)
        residuals[r] = pow((new_total_source -  old_total_source) / 
                            old_total_source, 2);
    }
  }

  /* Sum up the residuals from each FSR and normalize */
  residual = pairwise_sum<double>(residuals, _num_FSRs);
  residual = sqrt(residual / norm);

  /* Deallocate memory for residuals array */
  delete [] residuals;

>>>>>>> f1e85e4e
  return residual;
}


/**
 * @brief Compute \f$ k_{eff} \f$ from the total, fission and scattering
 *        reaction rates and leakage.
 * @details This method computes the current approximation to the
 *          multiplication factor on this iteration as follows:
 *          \f$ k_{eff} = \frac{\displaystyle\sum_{i \in I}
 *                        \displaystyle\sum_{g \in G} \nu \Sigma^F_g \Phi V_{i}}
 *                        {\displaystyle\sum_{i \in I}
 *                        \displaystyle\sum_{g \in G} (\Sigma^T_g \Phi V_{i} -
 *                        \Sigma^S_g \Phi V_{i} - L_{i,g})} \f$
 */
void CPUSolver::computeKeff() {

  int tid;
  Material* material;
  FP_PRECISION* sigma;
  FP_PRECISION volume;

  FP_PRECISION total, fission, scatter, leakage;
  FP_PRECISION* FSR_rates = new FP_PRECISION[_num_FSRs];
  FP_PRECISION* group_rates = new FP_PRECISION[_num_threads * _num_groups];

  /* Loop over all FSRs and compute the volume-integrated total rates */
  #pragma omp parallel for private(tid, volume, \
    material, sigma) schedule(guided)
  for (int r=0; r < _num_FSRs; r++) {

    tid = omp_get_thread_num() * _num_groups;
    volume = _FSR_volumes[r];
    material = _FSR_materials[r];
    sigma = material->getSigmaT();

    for (int e=0; e < _num_groups; e++)
      group_rates[tid+e] = sigma[e] * _scalar_flux(r,e);

    FSR_rates[r]=pairwise_sum<FP_PRECISION>(&group_rates[tid], _num_groups);
    FSR_rates[r] *= volume;
  }

  /* Reduce total rates across FSRs */
  total = pairwise_sum<FP_PRECISION>(FSR_rates, _num_FSRs);

  /* Loop over all FSRs and compute the volume-integrated nu-fission rates */
  #pragma omp parallel for private(tid, volume, \
    material, sigma) schedule(guided)
  for (int r=0; r < _num_FSRs; r++) {

    tid = omp_get_thread_num() * _num_groups;
    volume = _FSR_volumes[r];
    material = _FSR_materials[r];
    sigma = material->getNuSigmaF();

    for (int e=0; e < _num_groups; e++)
      group_rates[tid+e] = sigma[e] * _scalar_flux(r,e);

    FSR_rates[r]=pairwise_sum<FP_PRECISION>(&group_rates[tid], _num_groups);
    FSR_rates[r] *= volume;
  }

  /* Reduce fission rates across FSRs */
  fission = pairwise_sum<FP_PRECISION>(FSR_rates, _num_FSRs);

  /* Loop over all FSRs and compute the volume-integrated scattering rates */
  #pragma omp parallel for private(tid, volume, \
    material) schedule(guided)
  for (int r=0; r < _num_FSRs; r++) {

    tid = omp_get_thread_num() * _num_groups;
    volume = _FSR_volumes[r];
    material = _FSR_materials[r];

    FSR_rates[r] = 0.;

    for (int G=0; G < _num_groups; G++) {
      for (int g=0; g < _num_groups; g++)
        group_rates[tid+g] = material->getSigmaSByGroupInline(g,G)
                             * _scalar_flux(r,g);

      FSR_rates[r]+=pairwise_sum<FP_PRECISION>(&group_rates[tid], _num_groups);
    }

    FSR_rates[r] *= volume;
  }

  /* Reduce scattering rates across FSRs */
  scatter = pairwise_sum<FP_PRECISION>(FSR_rates, _num_FSRs);

  /* Reduce leakage array across Tracks, energy groups, polar angles */
<<<<<<< HEAD
  int size = 2 * _tot_num_tracks * _fluxes_per_track;
=======
  int size = 2 * _tot_num_tracks * _polar_times_groups;
>>>>>>> f1e85e4e
  leakage = pairwise_sum<FP_PRECISION>(_boundary_leakage, size) * 0.5;

  _k_eff = fission / (total - scatter + leakage);

  log_printf(DEBUG, "tot = %f, fiss = %f, scatt = %f, leak = %f,"
             "k_eff = %f", total, fission, scatter, leakage, _k_eff);

  delete [] FSR_rates;
  delete [] group_rates;
}


/**
 * @brief This method performs one transport sweep of all azimuthal angles,
 *        Tracks, Track segments, polar angles and energy groups.
 * @details The method integrates the flux along each Track and updates the
 *          boundary fluxes for the corresponding output Track, while updating
 *          the scalar flux in each flat source region.
 */
void CPUSolver::transportSweep() {

  int tid;
  int min_track, max_track;
  int azim_index, num_segments;
  Track* curr_track;
<<<<<<< HEAD
  int azim_index, polar_index;
  int num_segments;
=======
>>>>>>> f1e85e4e
  segment* curr_segment;
  segment* segments;
  FP_PRECISION* track_flux;

  log_printf(DEBUG, "Transport sweep with %d OpenMP threads", _num_threads);

  /* Initialize flux in each FSr to zero */
  flattenFSRFluxes(0.0);

  if (_cmfd != NULL && _cmfd->isFluxUpdateOn())
    _cmfd->zeroSurfaceCurrents();

<<<<<<< HEAD
  /* Loop over each cycle in parallel */
  #pragma omp parallel for private(curr_track, azim_index, polar_index, num_segments, \
                                 curr_segment, segments, track_flux, tid, \
                                 max_track, min_track) schedule(guided)  
  for (int c=0; c < _num_cycles; c++){
      
=======
  /* Loop over azimuthal angle halfspaces */
  for (int i=0; i < 2; i++) {

>>>>>>> f1e85e4e
    /* Compute the minimum and maximum Track IDs corresponding to
     * this azimuthal angular halfspace */
    min_track = _num_tracks[c];
    max_track = _num_tracks[c+1];

    FP_PRECISION* thread_fsr_flux;
    thread_fsr_flux = new FP_PRECISION[_num_groups];

    for (int track_id=min_track; track_id < max_track; track_id++) {
        
      tid = omp_get_thread_num();
      curr_track = _tracks[track_id];      
      azim_index = _quad->getFirstOctantAzim
        (curr_track->getAzimAngleIndex());

      /* Get the polar index */
      if (_solve_3D)
        polar_index = static_cast<Track3D*>(_tracks[track_id])->getPolarAngleIndex();
      else
        polar_index = 0;

      /* Use local array accumulator to prevent false sharing*/

      
      /* Initialize local pointers to important data structures */
      num_segments = curr_track->getNumSegments();
      segments = curr_track->getSegments();
      track_flux = &_boundary_flux(track_id,0,0);
      
      /* Loop over each Track segment in forward direction */
      for (int s=0; s < num_segments; s++) {
        curr_segment = &segments[s];
<<<<<<< HEAD
        tallyScalarFlux(curr_segment, azim_index, polar_index, track_flux,
                        thread_fsr_flux, true);
        tallySurfaceCurrent(curr_segment, azim_index, polar_index, track_flux, true);
=======
        tallyScalarFlux(curr_segment, azim_index, track_flux, thread_fsr_flux);
        tallySurfaceCurrent(curr_segment, azim_index, track_flux, true);
>>>>>>> f1e85e4e
      }
      
      /* Transfer boundary angular flux to outgoing Track */
      transferBoundaryFlux(track_id, azim_index, polar_index, true, track_flux);
    }
    
    for (int track_id=max_track-1; track_id >= min_track; track_id--) {
        
      tid = omp_get_thread_num();
      curr_track = _tracks[track_id];      
      azim_index = _quad->getFirstOctantAzim
        (curr_track->getAzimAngleIndex());

      /* Get the polar index */
      if (_solve_3D)
        polar_index = static_cast<Track3D*>(_tracks[track_id])->getPolarAngleIndex();
      else
        polar_index = 0;
      
      /* Initialize local pointers to important data structures */
      num_segments = curr_track->getNumSegments();
      segments = curr_track->getSegments();
      track_flux = &_boundary_flux(track_id,1,0);
      
      /* Loop over each Track segment in reverse direction */
      for (int s=num_segments-1; s > -1; s--) {
        curr_segment = &segments[s];
<<<<<<< HEAD
        tallyScalarFlux(curr_segment, azim_index, polar_index, track_flux,
                        thread_fsr_flux, false);
        tallySurfaceCurrent(curr_segment, azim_index, polar_index, track_flux, false);
=======
        tallyScalarFlux(curr_segment, azim_index, track_flux, thread_fsr_flux);
        tallySurfaceCurrent(curr_segment, azim_index, track_flux, false);
>>>>>>> f1e85e4e
      }

      /* Transfer boundary angular flux to outgoing Track */
      transferBoundaryFlux(track_id, azim_index, polar_index, false, track_flux);
    }      

    delete thread_fsr_flux;
      
  }

  return;
}


/**
 * @brief Computes the contribution to the FSR scalar flux from a Track segment.
 * @details This method integrates the angular flux for a Track segment across
 *          energy groups and polar angles, and tallies it into the FSR
 *          scalar flux, and updates the Track's angular flux.
 * @param curr_segment a pointer to the Track segment of interest
 * @param azim_index a pointer to the azimuthal angle index for this segment
 * @param track_flux a pointer to the Track's angular flux
 * @param fsr_flux a pointer to the temporary FSR flux buffer
 * @param fwd
 */
<<<<<<< HEAD
void CPUSolver::tallyScalarFlux(segment* curr_segment,
                                int azim_index, int polar_index,
=======
void CPUSolver::tallyScalarFlux(segment* curr_segment, int azim_index,
>>>>>>> f1e85e4e
                                FP_PRECISION* track_flux,
                                FP_PRECISION* fsr_flux) {

  int fsr_id = curr_segment->_region_id;
  FP_PRECISION length = curr_segment->_length;
  FP_PRECISION* sigma_t = curr_segment->_material->getSigmaT();
<<<<<<< HEAD
  int p, pe;
  int a = azim_index;
  
  /* The change in angular flux along this Track segment in the FSR */
  FP_PRECISION delta_psi;
  FP_PRECISION exponential;
=======
  FP_PRECISION delta_psi, exponential;
>>>>>>> f1e85e4e

  /* Set the FSR scalar flux buffer to zero */
  memset(fsr_flux, 0.0, _num_groups * sizeof(FP_PRECISION));

<<<<<<< HEAD
  if (_solve_3D){
    p = _quad->getFirstOctantPolar(polar_index);
    for (int e=0; e < _num_groups; e++){
      exponential = _exp_evaluator->computeExponential(sigma_t[e] * length, a, p);
      delta_psi = (track_flux(e)-_reduced_sources(fsr_id,e)) * exponential;
      fsr_flux[e] += delta_psi * _azim_spacings[a] * _polar_spacings[a][p] *
        _quad->getMultiple(a,p) * 4.0 * M_PI;
      track_flux(e) -= delta_psi;
    }
  }
  else{

    pe = 0;
    
    /* Loop over energy groups */
    for (int e=0; e < _num_groups; e++) {
      
      /* Loop over polar angles */
      for (p=0; p < _num_polar/2; p++){
        exponential = _exp_evaluator->computeExponential(sigma_t[e] * length, a, p);
        delta_psi = (track_flux(pe)-_reduced_sources(fsr_id,e)) * exponential;
        fsr_flux[e] += delta_psi * 2.0 * _azim_spacings[a] * _quad->getMultiple(a, p)
          * 4.0 * M_PI;
        track_flux(pe) -= delta_psi;
        pe++;
      }
    }
  }
=======
  /* Compute change in angular flux along segment in this FSR */
  for (int e=0; e < _num_groups; e++) {
    for (int p=0; p < _num_polar; p++) {
      exponential = _exp_evaluator->computeExponential(sigma_t[e] * length, p);
      delta_psi = (track_flux(p,e)-_reduced_sources(fsr_id,e)) * exponential;
      fsr_flux[e] += delta_psi * _polar_weights(azim_index,p);
      track_flux(p,e) -= delta_psi;
    }
  }
>>>>>>> f1e85e4e

  /* Atomically increment the FSR scalar flux from the temporary array */
  omp_set_lock(&_FSR_locks[fsr_id]);
  {
    for (int e=0; e < _num_groups; e++)
      _scalar_flux(fsr_id,e) += fsr_flux[e];
  }
  omp_unset_lock(&_FSR_locks[fsr_id]);
}


/**
 * @brief Tallies the current contribution from this segment across the
 *        the appropriate CMFD mesh cell surface.
 * @param curr_segment a pointer to the Track segment of interest
 * @param azim_index the azimuthal index for this segmenbt
 * @param track_flux a pointer to the Track's angular flux
 * @param fwd boolean indicating direction of integration along segment
 */
<<<<<<< HEAD
void CPUSolver::tallySurfaceCurrent(segment* curr_segment, int azim_index, int polar_index,
                                    FP_PRECISION* track_flux, bool fwd){

  /* Tally surface currents if CMFD is in use */
  if (_cmfd != NULL && _cmfd->isFluxUpdateOn())
    _cmfd->tallySurfaceCurrent(curr_segment, track_flux, azim_index, polar_index, fwd);
=======
void CPUSolver::tallySurfaceCurrent(segment* curr_segment, int azim_index,
                                    FP_PRECISION* track_flux, bool fwd) {

  /* Tally surface currents if CMFD is in use */
  if (_cmfd != NULL && _cmfd->isFluxUpdateOn())
    _cmfd->tallySurfaceCurrent(curr_segment, track_flux, 
                               &_polar_weights(azim_index,0), fwd);
>>>>>>> f1e85e4e
}


/**
 * @brief Updates the boundary flux for a Track given boundary conditions.
 * @details For reflective boundary conditions, the outgoing boundary flux
 *          for the Track is given to the reflecting Track. For vacuum
 *          boundary conditions, the outgoing flux tallied as leakage.
 * @param track_id the ID number for the Track of interest
 * @param azim_index a pointer to the azimuthal angle index for this segment
 * @param direction the Track direction (forward - true, reverse - false)
 * @param track_flux a pointer to the Track's outgoing angular flux
 */
void CPUSolver::transferBoundaryFlux(int track_id,
                                     int azim_index, int polar_index,
                                     bool direction,
                                     FP_PRECISION* track_flux) {
  int start;
  int bc;
  FP_PRECISION* track_leakage;
  int track_out_id;
  int a = azim_index;
  
  /* Extract boundary conditions for this Track and the pointer to the
   * outgoing reflective Track, and index into the leakage array */

  /* For the "forward" direction */
  if (direction) {
    start = 0;
    bc = (int)_tracks[track_id]->getBCOut();
    track_leakage = &_boundary_leakage(track_id,0);
    track_out_id = _tracks[track_id]->getTrackOut()->getUid();
  }

  /* For the "reverse" direction */
  else {
    start = _fluxes_per_track;
    bc = (int)_tracks[track_id]->getBCIn();
    track_leakage = &_boundary_leakage(track_id,_fluxes_per_track);
    track_out_id = _tracks[track_id]->getTrackIn()->getUid();
  }

  FP_PRECISION* track_out_flux = &_boundary_flux(track_out_id,0,start);

<<<<<<< HEAD
  if (_solve_3D){
    int p = _quad->getFirstOctantPolar(polar_index);
    for (int e=0; e < _num_groups; e++){
      track_out_flux(e) = track_flux(e) * bc;
      track_leakage(e) = track_flux(e) * (!bc) *
        _azim_spacings[a] * _polar_spacings[a][p] *
        _quad->getMultiple(a,p) * 4.0 * M_PI;
    }
  }
  else{

    int pe = 0;

    /* Loop over polar angles and energy groups */
    for (int e=0; e < _num_groups; e++) {
      for (int p=0; p < _num_polar/2; p++) {
        track_out_flux(pe) = track_flux(pe) * bc;
        track_leakage(pe) = track_flux(pe) * (!bc) * 
          2.0 * _azim_spacings[a] * _quad->getMultiple(a, p)
          * 4.0 * M_PI;
        pe++;
      }
=======
  /* Loop over polar angles and energy groups */
  for (int e=0; e < _num_groups; e++) {
    for (int p=0; p < _num_polar; p++) {
      track_out_flux(p,e) = track_flux(p,e) * bc;
      track_leakage(p,e) = track_flux(p,e) *
                           _polar_weights(azim_index,p) * (1-bc);
>>>>>>> f1e85e4e
    }
  }
}


/**
 * @brief Add the source term contribution in the transport equation to
 *        the FSR scalar flux.
 */
void CPUSolver::addSourceToScalarFlux() {

  FP_PRECISION volume;
  FP_PRECISION* sigma_t;

  /* Add in source term and normalize flux to volume for each FSR */
  /* Loop over FSRs, energy groups */
  #pragma omp parallel for private(volume, sigma_t) schedule(guided)
  for (int r=0; r < _num_FSRs; r++) {
    volume = _FSR_volumes[r];
    sigma_t = _FSR_materials[r]->getSigmaT();

    for (int e=0; e < _num_groups; e++) {
      _scalar_flux(r,e) *= 0.5;
      _scalar_flux(r,e) /= (sigma_t[e] * volume);
<<<<<<< HEAD
      _scalar_flux(r,e) += FOUR_PI * _reduced_sources(r,e);
    }
  }
  
  return;
=======
      _scalar_flux(r,e) += (FOUR_PI * _reduced_sources(r,e));
    }
  }
>>>>>>> f1e85e4e
}


/**
 * @brief Computes the volume-averaged, energy-integrated nu-fission rate in
 *        each FSR and stores them in an array indexed by FSR ID.
 * @details This is a helper method for SWIG to allow users to retrieve
 *          FSR nu-fission rates as a NumPy array. An example of how this 
 *          method can be called from Python is as follows:
 *
 * @code
 *          num_FSRs = geometry.getNumFSRs()
 *          fission_rates = solver.computeFSRFissionRates(num_FSRs)
 * @endcode
 *
 * @param fission_rates an array to store the nu-fission rates (implicitly 
 *                      passed in as a NumPy array from Python)
 * @param num_FSRs the number of FSRs passed in from Python
 */
void CPUSolver::computeFSRFissionRates(double* fission_rates, int num_FSRs) {

  if (_scalar_flux == NULL)
    log_printf(ERROR, "Unable to compute FSR fission rates since the "
               "source distribution has not been calculated");
<<<<<<< HEAD
  
  log_printf(INFO, "Computing FSR fission rates...");

=======

  log_printf(INFO, "Computing FSR fission rates...");

>>>>>>> f1e85e4e
  FP_PRECISION* nu_sigma_f;

  /* Initialize fission rates to zero */
  for (int r=0; r < _num_FSRs; r++)
    fission_rates[r] = 0.0;

<<<<<<< HEAD
  /* Loop over all FSRs and compute the volume-weighted fission rate */
=======
  /* Loop over all FSRs and compute the volume-averaged nu-fission rate */
>>>>>>> f1e85e4e
  #pragma omp parallel for private (nu_sigma_f) schedule(guided)
  for (int r=0; r < _num_FSRs; r++) {
    nu_sigma_f = _FSR_materials[r]->getNuSigmaF();

    for (int e=0; e < _num_groups; e++)
      fission_rates[r] += nu_sigma_f[e] * _scalar_flux(r,e);
  }
}<|MERGE_RESOLUTION|>--- conflicted
+++ resolved
@@ -10,11 +10,7 @@
  * @param track_generator an optional pointer to the TrackGenerator
  */
 CPUSolver::CPUSolver(TrackGenerator* track_generator)
-<<<<<<< HEAD
-    : Solver(track_generator) {
-=======
   : Solver(track_generator) {
->>>>>>> f1e85e4e
 
   setNumThreads(1);
   _FSR_locks = NULL;
@@ -48,13 +44,8 @@
 void CPUSolver::setNumThreads(int num_threads) {
 
   if (num_threads <= 0)
-<<<<<<< HEAD
-    log_printf(ERROR, "Unable to set the number of threads for the Solver "
-               "to %d since it is less than or equal to 0", num_threads);
-=======
     log_printf(ERROR, "Unable to set the number of threads to %d "
                "since it is less than or equal to 0", num_threads);
->>>>>>> f1e85e4e
 
   /* Set the number of threads for OpenMP */
   _num_threads = num_threads;
@@ -73,7 +64,6 @@
  */
 void CPUSolver::setFixedSourceByFSR(int fsr_id, int group, 
                                     FP_PRECISION source) {
-<<<<<<< HEAD
 
   Solver::setFixedSourceByFSR(fsr_id, group, source);
 
@@ -84,18 +74,6 @@
     memset(_fixed_sources, 0.0, sizeof(FP_PRECISION) * size);
   }
 
-=======
-
-  Solver::setFixedSourceByFSR(fsr_id, group, source);
-
-  /* Allocate the fixed sources array if not yet allocated */
-  if (_fixed_sources == NULL) {
-    int size = _num_FSRs * _num_groups;
-    _fixed_sources = new FP_PRECISION[size];
-    memset(_fixed_sources, 0.0, sizeof(FP_PRECISION) * size);
-  }
-
->>>>>>> f1e85e4e
   /* Warn the user if a fixed source has already been assigned to this FSR */
   if (_fixed_sources(fsr_id,group-1) != 0.)
     log_printf(WARNING, "Over-riding fixed source %f in FSR ID=%d with %f",
@@ -108,15 +86,9 @@
 
 /**
  * @brief Initializes the FSR volumes and Materials array.
-<<<<<<< HEAD
- * @details This method assigns each FSR a unique, monotonically increasing
- *          ID, sets the Material for each FSR, and assigns a volume based on
- *          the cumulative length of all of the segments inside the FSR.
-=======
  * @details This method allocates and initializes an array of OpenMP
  *          mutual exclusion locks for each FSR for use in the
  *          transport sweep algorithm.
->>>>>>> f1e85e4e
  */
 void CPUSolver::initializeFSRs() {
 
@@ -129,11 +101,6 @@
   #pragma omp parallel for schedule(guided)
   for (int r=0; r < _num_FSRs; r++)
     omp_init_lock(&_FSR_locks[r]);
-<<<<<<< HEAD
-
-  return;
-=======
->>>>>>> f1e85e4e
 }
 
 
@@ -157,7 +124,6 @@
 
   if (_old_scalar_flux != NULL)
     delete [] _old_scalar_flux;
-<<<<<<< HEAD
 
   int size;
 
@@ -165,12 +131,6 @@
   try{
     size = 2 * _tot_num_tracks * _fluxes_per_track;
       
-=======
-
-  /* Allocate memory for the Track boundary flux and leakage arrays */
-  try{
-    int size = 2 * _tot_num_tracks * _polar_times_groups;
->>>>>>> f1e85e4e
     _boundary_flux = new FP_PRECISION[size];
     _boundary_leakage = new FP_PRECISION[size];
 
@@ -208,12 +168,7 @@
     }
   }
   catch(std::exception &e) {
-<<<<<<< HEAD
-    log_printf(ERROR, "Could not allocate memory for the solver's FSR "
-               "sources array. Backtrace:%s", e.what());
-=======
     log_printf(ERROR, "Could not allocate memory for FSR sources");
->>>>>>> f1e85e4e
   }
 }
 
@@ -231,11 +186,6 @@
         _boundary_flux(t,d,pe) = 0.0;
     }
   }
-<<<<<<< HEAD
-  
-  return;
-=======
->>>>>>> f1e85e4e
 }
 
 
@@ -250,11 +200,6 @@
     for (int e=0; e < _num_groups; e++)
       _scalar_flux(r,e) = value;
   }
-<<<<<<< HEAD
-
-  return;
-=======
->>>>>>> f1e85e4e
 }
 
 
@@ -284,11 +229,7 @@
 
   int size = _num_FSRs * _num_groups;
   FP_PRECISION* fission_sources = new FP_PRECISION[_num_FSRs * _num_groups];
-<<<<<<< HEAD
-  
-=======
-
->>>>>>> f1e85e4e
+
   /* Compute total fission source for each FSR, energy group */
   #pragma omp parallel for private(volume, nu_sigma_f) schedule(guided)
   for (int r=0; r < _num_FSRs; r++) {
@@ -302,15 +243,10 @@
   }
 
   /* Compute the total fission source */
-<<<<<<< HEAD
-  tot_fission_source = pairwise_sum<FP_PRECISION>(fission_sources, size);
-=======
+
   tot_fission_source = pairwise_sum<FP_PRECISION>(fission_sources,size);
 
   /* Deallocate memory for fission source array */
-  delete [] fission_sources;
->>>>>>> f1e85e4e
-
   delete [] fission_sources;
   
   /* Normalize scalar fluxes in each FSR */
@@ -327,20 +263,10 @@
 
   /* Normalize angular boundary fluxes for each Track */
   #pragma omp parallel for schedule(guided)
-<<<<<<< HEAD
   for (int i=0; i < _tot_num_tracks; i++) {
     for (int j=0; j < 2; j++) {
       for (int pe=0; pe < _fluxes_per_track; pe++)
         _boundary_flux(i,j,pe) *= norm_factor;
-=======
-  for (int t=0; t < _tot_num_tracks; t++) {
-    for (int d=0; d < 2; d++) {
-      for (int p=0; p < _num_polar; p++) {
-        for (int e=0; e < _num_groups; e++) {
-          _boundary_flux(t,d,p,e) *= norm_factor;
-        }
-      }
->>>>>>> f1e85e4e
     }
   }
 }
@@ -424,13 +350,12 @@
   if (res_type == SCALAR_FLUX) {
 
     norm = _num_FSRs;
-<<<<<<< HEAD
 
     for (int r=0; r < _num_FSRs; r++) {
       for (int e=0; e < _num_groups; e++)
         if (_old_scalar_flux(r,e) > 0.) {
           residuals[r] += pow((_scalar_flux(r,e) - _old_scalar_flux(r,e)) / 
-                               _old_scalar_flux(r,e), 2);
+                              _old_scalar_flux(r,e), 2);
       }
     }
   }
@@ -516,99 +441,6 @@
   /* Deallocate memory for residuals array */
   delete [] residuals;
 
-=======
-
-    for (int r=0; r < _num_FSRs; r++) {
-      for (int e=0; e < _num_groups; e++)
-        if (_old_scalar_flux(r,e) > 0.) {
-          residuals[r] += pow((_scalar_flux(r,e) - _old_scalar_flux(r,e)) / 
-                               _old_scalar_flux(r,e), 2);
-      }
-    }
-  }
-
-  else if (res_type == FISSION_SOURCE) {
-
-    if (_num_fissionable_FSRs == 0)
-      log_printf(ERROR, "The Solver is unable to compute a "
-                 "FISSION_SOURCE residual without fissionable FSRs");
-
-    norm = _num_fissionable_FSRs;
-
-    double new_fission_source, old_fission_source;
-    FP_PRECISION* nu_sigma_f;
-    Material* material;
-
-    for (int r=0; r < _num_FSRs; r++) {
-      new_fission_source = 0.;
-      old_fission_source = 0.;
-      material = _FSR_materials[r];
-
-      if (material->isFissionable()) {
-        nu_sigma_f = material->getNuSigmaF();
-
-        for (int e=0; e < _num_groups; e++) {
-          new_fission_source += _scalar_flux(r,e) * nu_sigma_f[e];
-          old_fission_source += _old_scalar_flux(r,e) * nu_sigma_f[e];
-        }
-
-        if (old_fission_source > 0.)
-          residuals[r] = pow((new_fission_source -  old_fission_source) /
-                              old_fission_source, 2);
-      }
-    }
-  }
-
-  else if (res_type == TOTAL_SOURCE) {
-
-    norm = _num_FSRs;
-
-    double new_total_source, old_total_source; 
-    FP_PRECISION inverse_k_eff = 1.0 / _k_eff;
-    FP_PRECISION* nu_sigma_f;
-    Material* material;
-
-    for (int r=0; r < _num_FSRs; r++) {
-      new_total_source = 0.;
-      old_total_source = 0.;
-      material = _FSR_materials[r];
-
-      if (material->isFissionable()) {
-        nu_sigma_f = material->getNuSigmaF();
- 
-        for (int e=0; e < _num_groups; e++) {
-          new_total_source += _scalar_flux(r,e) * nu_sigma_f[e];
-          old_total_source += _old_scalar_flux(r,e) * nu_sigma_f[e];
-        }
-
-        new_total_source *= inverse_k_eff;
-        old_total_source *= inverse_k_eff;
-      }
-
-      /* Compute total scattering source for group G */
-      for (int G=0; G < _num_groups; G++) {
-        for (int g=0; g < _num_groups; g++) {
-          new_total_source += material->getSigmaSByGroupInline(g,G)
-                              * _scalar_flux(r,g);
-          old_total_source += material->getSigmaSByGroupInline(g,G)
-                              * _old_scalar_flux(r,g);
-        }
-      }
-
-      if (old_total_source > 0.)
-        residuals[r] = pow((new_total_source -  old_total_source) / 
-                            old_total_source, 2);
-    }
-  }
-
-  /* Sum up the residuals from each FSR and normalize */
-  residual = pairwise_sum<double>(residuals, _num_FSRs);
-  residual = sqrt(residual / norm);
-
-  /* Deallocate memory for residuals array */
-  delete [] residuals;
-
->>>>>>> f1e85e4e
   return residual;
 }
 
@@ -701,11 +533,7 @@
   scatter = pairwise_sum<FP_PRECISION>(FSR_rates, _num_FSRs);
 
   /* Reduce leakage array across Tracks, energy groups, polar angles */
-<<<<<<< HEAD
   int size = 2 * _tot_num_tracks * _fluxes_per_track;
-=======
-  int size = 2 * _tot_num_tracks * _polar_times_groups;
->>>>>>> f1e85e4e
   leakage = pairwise_sum<FP_PRECISION>(_boundary_leakage, size) * 0.5;
 
   _k_eff = fission / (total - scatter + leakage);
@@ -729,13 +557,9 @@
 
   int tid;
   int min_track, max_track;
-  int azim_index, num_segments;
   Track* curr_track;
-<<<<<<< HEAD
   int azim_index, polar_index;
   int num_segments;
-=======
->>>>>>> f1e85e4e
   segment* curr_segment;
   segment* segments;
   FP_PRECISION* track_flux;
@@ -748,18 +572,13 @@
   if (_cmfd != NULL && _cmfd->isFluxUpdateOn())
     _cmfd->zeroSurfaceCurrents();
 
-<<<<<<< HEAD
   /* Loop over each cycle in parallel */
-  #pragma omp parallel for private(curr_track, azim_index, polar_index, num_segments, \
-                                 curr_segment, segments, track_flux, tid, \
-                                 max_track, min_track) schedule(guided)  
+  #pragma omp parallel for private(curr_track, azim_index, polar_index, \
+                                   num_segments, curr_segment, \
+                                   segments, track_flux, tid, max_track, \
+                                   min_track) schedule(guided)  
   for (int c=0; c < _num_cycles; c++){
       
-=======
-  /* Loop over azimuthal angle halfspaces */
-  for (int i=0; i < 2; i++) {
-
->>>>>>> f1e85e4e
     /* Compute the minimum and maximum Track IDs corresponding to
      * this azimuthal angular halfspace */
     min_track = _num_tracks[c];
@@ -777,7 +596,8 @@
 
       /* Get the polar index */
       if (_solve_3D)
-        polar_index = static_cast<Track3D*>(_tracks[track_id])->getPolarAngleIndex();
+        polar_index = static_cast<Track3D*>(_tracks[track_id])->
+          getPolarAngleIndex();
       else
         polar_index = 0;
 
@@ -792,14 +612,10 @@
       /* Loop over each Track segment in forward direction */
       for (int s=0; s < num_segments; s++) {
         curr_segment = &segments[s];
-<<<<<<< HEAD
         tallyScalarFlux(curr_segment, azim_index, polar_index, track_flux,
-                        thread_fsr_flux, true);
-        tallySurfaceCurrent(curr_segment, azim_index, polar_index, track_flux, true);
-=======
-        tallyScalarFlux(curr_segment, azim_index, track_flux, thread_fsr_flux);
-        tallySurfaceCurrent(curr_segment, azim_index, track_flux, true);
->>>>>>> f1e85e4e
+                        thread_fsr_flux);
+        tallySurfaceCurrent(curr_segment, azim_index, polar_index, track_flux,
+                            true);
       }
       
       /* Transfer boundary angular flux to outgoing Track */
@@ -815,7 +631,8 @@
 
       /* Get the polar index */
       if (_solve_3D)
-        polar_index = static_cast<Track3D*>(_tracks[track_id])->getPolarAngleIndex();
+        polar_index = static_cast<Track3D*>(_tracks[track_id])->
+          getPolarAngleIndex();
       else
         polar_index = 0;
       
@@ -827,18 +644,15 @@
       /* Loop over each Track segment in reverse direction */
       for (int s=num_segments-1; s > -1; s--) {
         curr_segment = &segments[s];
-<<<<<<< HEAD
         tallyScalarFlux(curr_segment, azim_index, polar_index, track_flux,
-                        thread_fsr_flux, false);
-        tallySurfaceCurrent(curr_segment, azim_index, polar_index, track_flux, false);
-=======
-        tallyScalarFlux(curr_segment, azim_index, track_flux, thread_fsr_flux);
-        tallySurfaceCurrent(curr_segment, azim_index, track_flux, false);
->>>>>>> f1e85e4e
+                        thread_fsr_flux);
+        tallySurfaceCurrent(curr_segment, azim_index, polar_index, track_flux,
+                            false);
       }
 
       /* Transfer boundary angular flux to outgoing Track */
-      transferBoundaryFlux(track_id, azim_index, polar_index, false, track_flux);
+      transferBoundaryFlux
+        (track_id, azim_index, polar_index, false, track_flux);
     }      
 
     delete thread_fsr_flux;
@@ -860,37 +674,29 @@
  * @param fsr_flux a pointer to the temporary FSR flux buffer
  * @param fwd
  */
-<<<<<<< HEAD
 void CPUSolver::tallyScalarFlux(segment* curr_segment,
                                 int azim_index, int polar_index,
-=======
-void CPUSolver::tallyScalarFlux(segment* curr_segment, int azim_index,
->>>>>>> f1e85e4e
                                 FP_PRECISION* track_flux,
                                 FP_PRECISION* fsr_flux) {
 
   int fsr_id = curr_segment->_region_id;
   FP_PRECISION length = curr_segment->_length;
   FP_PRECISION* sigma_t = curr_segment->_material->getSigmaT();
-<<<<<<< HEAD
   int p, pe;
   int a = azim_index;
   
   /* The change in angular flux along this Track segment in the FSR */
   FP_PRECISION delta_psi;
   FP_PRECISION exponential;
-=======
-  FP_PRECISION delta_psi, exponential;
->>>>>>> f1e85e4e
 
   /* Set the FSR scalar flux buffer to zero */
   memset(fsr_flux, 0.0, _num_groups * sizeof(FP_PRECISION));
 
-<<<<<<< HEAD
   if (_solve_3D){
     p = _quad->getFirstOctantPolar(polar_index);
     for (int e=0; e < _num_groups; e++){
-      exponential = _exp_evaluator->computeExponential(sigma_t[e] * length, a, p);
+      exponential = _exp_evaluator->computeExponential
+        (sigma_t[e] * length, a, p);
       delta_psi = (track_flux(e)-_reduced_sources(fsr_id,e)) * exponential;
       fsr_flux[e] += delta_psi * _azim_spacings[a] * _polar_spacings[a][p] *
         _quad->getMultiple(a,p) * 4.0 * M_PI;
@@ -906,26 +712,16 @@
       
       /* Loop over polar angles */
       for (p=0; p < _num_polar/2; p++){
-        exponential = _exp_evaluator->computeExponential(sigma_t[e] * length, a, p);
+        exponential = _exp_evaluator->computeExponential
+          (sigma_t[e] * length, a, p);
         delta_psi = (track_flux(pe)-_reduced_sources(fsr_id,e)) * exponential;
-        fsr_flux[e] += delta_psi * 2.0 * _azim_spacings[a] * _quad->getMultiple(a, p)
-          * 4.0 * M_PI;
+        fsr_flux[e] += delta_psi * 2.0 * _azim_spacings[a] *
+          _quad->getMultiple(a, p) * 4.0 * M_PI;
         track_flux(pe) -= delta_psi;
         pe++;
       }
     }
   }
-=======
-  /* Compute change in angular flux along segment in this FSR */
-  for (int e=0; e < _num_groups; e++) {
-    for (int p=0; p < _num_polar; p++) {
-      exponential = _exp_evaluator->computeExponential(sigma_t[e] * length, p);
-      delta_psi = (track_flux(p,e)-_reduced_sources(fsr_id,e)) * exponential;
-      fsr_flux[e] += delta_psi * _polar_weights(azim_index,p);
-      track_flux(p,e) -= delta_psi;
-    }
-  }
->>>>>>> f1e85e4e
 
   /* Atomically increment the FSR scalar flux from the temporary array */
   omp_set_lock(&_FSR_locks[fsr_id]);
@@ -945,22 +741,14 @@
  * @param track_flux a pointer to the Track's angular flux
  * @param fwd boolean indicating direction of integration along segment
  */
-<<<<<<< HEAD
-void CPUSolver::tallySurfaceCurrent(segment* curr_segment, int azim_index, int polar_index,
-                                    FP_PRECISION* track_flux, bool fwd){
+void CPUSolver::tallySurfaceCurrent(segment* curr_segment, int azim_index,
+                                    int polar_index, FP_PRECISION* track_flux,
+                                    bool fwd){
 
   /* Tally surface currents if CMFD is in use */
   if (_cmfd != NULL && _cmfd->isFluxUpdateOn())
-    _cmfd->tallySurfaceCurrent(curr_segment, track_flux, azim_index, polar_index, fwd);
-=======
-void CPUSolver::tallySurfaceCurrent(segment* curr_segment, int azim_index,
-                                    FP_PRECISION* track_flux, bool fwd) {
-
-  /* Tally surface currents if CMFD is in use */
-  if (_cmfd != NULL && _cmfd->isFluxUpdateOn())
-    _cmfd->tallySurfaceCurrent(curr_segment, track_flux, 
-                               &_polar_weights(azim_index,0), fwd);
->>>>>>> f1e85e4e
+    _cmfd->tallySurfaceCurrent
+      (curr_segment, track_flux, azim_index, polar_index, fwd);
 }
 
 
@@ -1005,7 +793,6 @@
 
   FP_PRECISION* track_out_flux = &_boundary_flux(track_out_id,0,start);
 
-<<<<<<< HEAD
   if (_solve_3D){
     int p = _quad->getFirstOctantPolar(polar_index);
     for (int e=0; e < _num_groups; e++){
@@ -1028,14 +815,6 @@
           * 4.0 * M_PI;
         pe++;
       }
-=======
-  /* Loop over polar angles and energy groups */
-  for (int e=0; e < _num_groups; e++) {
-    for (int p=0; p < _num_polar; p++) {
-      track_out_flux(p,e) = track_flux(p,e) * bc;
-      track_leakage(p,e) = track_flux(p,e) *
-                           _polar_weights(azim_index,p) * (1-bc);
->>>>>>> f1e85e4e
     }
   }
 }
@@ -1060,17 +839,11 @@
     for (int e=0; e < _num_groups; e++) {
       _scalar_flux(r,e) *= 0.5;
       _scalar_flux(r,e) /= (sigma_t[e] * volume);
-<<<<<<< HEAD
       _scalar_flux(r,e) += FOUR_PI * _reduced_sources(r,e);
     }
   }
   
   return;
-=======
-      _scalar_flux(r,e) += (FOUR_PI * _reduced_sources(r,e));
-    }
-  }
->>>>>>> f1e85e4e
 }
 
 
@@ -1095,26 +868,16 @@
   if (_scalar_flux == NULL)
     log_printf(ERROR, "Unable to compute FSR fission rates since the "
                "source distribution has not been calculated");
-<<<<<<< HEAD
   
   log_printf(INFO, "Computing FSR fission rates...");
 
-=======
-
-  log_printf(INFO, "Computing FSR fission rates...");
-
->>>>>>> f1e85e4e
   FP_PRECISION* nu_sigma_f;
 
   /* Initialize fission rates to zero */
   for (int r=0; r < _num_FSRs; r++)
     fission_rates[r] = 0.0;
 
-<<<<<<< HEAD
   /* Loop over all FSRs and compute the volume-weighted fission rate */
-=======
-  /* Loop over all FSRs and compute the volume-averaged nu-fission rate */
->>>>>>> f1e85e4e
   #pragma omp parallel for private (nu_sigma_f) schedule(guided)
   for (int r=0; r < _num_FSRs; r++) {
     nu_sigma_f = _FSR_materials[r]->getNuSigmaF();
