#include "GPUSolver.h"

/** The number of azimuthal angles */
__constant__ int num_azim[1];

/** The number of energy groups */
__constant__ int num_groups[1];

/** The number of FSRs */
__constant__ int num_FSRs[1];

/** The number of polar angles */
__constant__ int num_polar[1];

/** Twice the number of polar angles */
__constant__ int two_times_num_polar[1];

/** The number of polar angles times energy groups */
__constant__ int polar_times_groups[1];

/** An array for the sines of the polar angle in the polar Quadrature set */
__constant__ FP_PRECISION sin_thetas[MAX_POLAR_ANGLES_GPU];

/** An array of the weights for the polar angles from the Quadrature set */
__constant__ FP_PRECISION polar_weights[MAX_POLAR_ANGLES_GPU*MAX_AZIM_ANGLES_GPU];

/** The total number of Tracks */
__constant__ int tot_num_tracks[1];

/** An GPUExpEvaluator object to compute exponentials */
__constant__ GPUExpEvaluator exp_evaluator;


/**
 * @brief A struct used to check if a value on the GPU is equal to INF.
 * @details This is used as a predicate in Thrust routines.
 */
struct isinf_test { 
  /**
   * @brief Checks if a double precision value is INF.
   * @param a the value to check
   * @return true if equal to INF, false otherwise
   */
  __host__ __device__ bool operator()(double a) {
    return isinf(a);
  }

  /**
   * @brief Checks if a single precision value is INF.
   * @param a the value to check
   * @return true if equal to INF, false otherwise
   */
  __host__ __device__ bool operator()(float a) {
    return isinf(a);
  }
};


/**
 * @brief A struct used to check if a value on the GPU is equal to NaN.
 * @details This is used as a predicate in Thrust routines.
 */
struct isnan_test { 
  /**
   * @brief Checks if a double precision value is NaN.
   * @param a the value to check
   * @return true if equal to NaN, false otherwise
   */
  __host__ __device__ bool operator()(double a) {
    return isnan(a);
  }

  /**
   * @brief Checks if a single precision value is NaN.
   * @param a the value to check
   * @return true if equal to NaN, false otherwise
   */
  __host__ __device__ bool operator()(float a) {
    return isnan(a);
  }
};


/**
 * @brief Compute the total fission source from all FSRs.
 * @param FSR_volumes an array of FSR volumes
 * @param FSR_materials an array of FSR Material indices
 * @param materials an array of dev_materials on the device
 * @param scalar_flux the scalar flux in each FSR and energy group
 * @param fission_sources array of fission sources in each FSR and energy group
 */
__global__ void computeFissionSourcesOnDevice(FP_PRECISION* FSR_volumes,
                                              int* FSR_materials,
                                              dev_material* materials,
                                              FP_PRECISION* scalar_flux,
                                              FP_PRECISION* fission_sources) {

  /* Use a shared memory buffer for each thread's fission source */
  extern __shared__ FP_PRECISION shared_fission_source[];

  int tid = threadIdx.x + blockIdx.x * blockDim.x;

  dev_material* curr_material;
  FP_PRECISION* nu_sigma_f;
  FP_PRECISION volume, source;

  /* Initialize fission source to zero */
  shared_fission_source[threadIdx.x] = 0;

  /* Iterate over all FSRs */
  while (tid < *num_FSRs) {

    curr_material = &materials[FSR_materials[tid]];
    nu_sigma_f = curr_material->_nu_sigma_f;
    volume = FSR_volumes[tid];

    /* Iterate over energy groups and update fission source for
     * this thread block */
    for (int e=0; e < *num_groups; e++) {
      source = nu_sigma_f[e] * scalar_flux(tid,e) * volume;
      shared_fission_source[threadIdx.x] += source;
    }

    /* Increment thread id */
    tid += blockDim.x * gridDim.x;
  }

  /* Copy this thread's fission source to global memory */
  tid = threadIdx.x + blockIdx.x * blockDim.x;
  fission_sources[tid] = shared_fission_source[threadIdx.x];
}


/**
 * @brief Computes the total source (fission, scattering, fixed) in each FSR.
 * @details This method computes the total source in each region based on
 *          this iteration's current approximation to the scalar flux.
 * @param FSR_materials an array of FSR Material indices
 * @param materials an array of dev_material pointers
 * @param scalar_flux an array of FSR scalar fluxes
 * @param fixed_sources an array of fixed (user-defined) sources
 * @param reduced_sources an array of FSR sources / total xs
 * @param inverse_k_eff the inverse of keff
 */
__global__ void computeFSRSourcesOnDevice(int* FSR_materials,
                                          dev_material* materials,
                                          FP_PRECISION* scalar_flux,
                                          FP_PRECISION* fixed_sources,
                                          FP_PRECISION* reduced_sources,
                                          FP_PRECISION inverse_k_eff) {

  int tid = threadIdx.x + blockIdx.x * blockDim.x;

  FP_PRECISION fission_source;
  FP_PRECISION scatter_source;

  dev_material* curr_material;
  FP_PRECISION* nu_sigma_f;
  FP_PRECISION* sigma_s;
  FP_PRECISION* sigma_t;
  FP_PRECISION* chi;

  /* Iterate over all FSRs */
  while (tid < *num_FSRs) {

    curr_material = &materials[FSR_materials[tid]];

    nu_sigma_f = curr_material->_nu_sigma_f;
    sigma_s = curr_material->_sigma_s;
    sigma_t = curr_material->_sigma_t;
    chi = curr_material->_chi;

    /* Initialize the fission source to zero for this FSR */
    fission_source = 0;

    /* Compute total fission source for current FSR */
    for (int e=0; e < *num_groups; e++)
      fission_source += scalar_flux(tid,e) * nu_sigma_f[e];

    fission_source *= inverse_k_eff;

    /* Compute total scattering source for this FSR in group G */
    for (int G=0; G < *num_groups; G++) {
      scatter_source = 0;

      for (int g=0; g < *num_groups; g++)
        scatter_source += sigma_s[G*(*num_groups)+g] * scalar_flux(tid,g);

      /* Set the fission source for FSR r in group G */
      reduced_sources(tid,G) = fission_source * chi[G];
      reduced_sources(tid,G) += scatter_source + fixed_sources(tid,G);
      reduced_sources(tid,G) *= ONE_OVER_FOUR_PI;
      reduced_sources(tid,G) = __fdividef(reduced_sources(tid,G), sigma_t[G]);
    }

    /* Increment the thread id */
    tid += blockDim.x * gridDim.x;
  }
}


/**
 * @brief Compute the total fission source from all FSRs and energy groups.
 * @param FSR_volumes an array of the FSR volumes
 * @param FSR_materials an array of the FSR Material indices
 * @param materials an array of the dev_material pointers
 * @param scalar_flux an array of FSR scalar fluxes
 * @param fission an array of FSR nu-fission rates
 */
__global__ void computeKeffReactionRates(FP_PRECISION* FSR_volumes,
                                         int* FSR_materials,
                                         dev_material* materials,
                                         FP_PRECISION* scalar_flux,
                                         FP_PRECISION* fission) {

  int tid = threadIdx.x + blockIdx.x * blockDim.x;

  dev_material* curr_material;
  FP_PRECISION* nu_sigma_f;
  FP_PRECISION volume;

  FP_PRECISION fiss = 0.;

  /* Iterate over all FSRs */
  while (tid < *num_FSRs) {

    curr_material = &materials[FSR_materials[tid]];
    nu_sigma_f = curr_material->_nu_sigma_f;
    volume = FSR_volumes[tid];

    FP_PRECISION curr_fiss = 0.;

    /* Compute nu-fission rates rates for this thread block */
    for (int e=0; e < *num_groups; e++)
      curr_fiss += nu_sigma_f[e] * scalar_flux(tid,e);

    fiss += curr_fiss * volume;

    /* Increment thread id */
    tid += blockDim.x * gridDim.x;
  }

  /* Copy this thread's fission to global memory */
  tid = threadIdx.x + blockIdx.x * blockDim.x;
  fission[tid] = fiss;
}


/**
 * @brief Perform an atomic addition in double precision to an array address.
 * @details This method is straight out of CUDA C Developers Guide (cc 2013).
 * @param address the array memory address
 * @param val the value to add to the array
 * @return the atomically added array value and input value
 */
__device__ double atomicAdd(double* address, double val) {

  unsigned long long int* address_as_ull = (unsigned long long int*)address;
  unsigned long long int old = *address_as_ull, assumed;

  do {
    assumed = old;
    old = atomicCAS(address_as_ull, assumed, __double_as_longlong(val +
                    __longlong_as_double(assumed)));
  } while (assumed != old);

  return __longlong_as_double(old);
}


/**
 * @brief Computes the contribution to the FSR scalar flux from a Track
 *        segment in a single energy group.
 * @details This method integrates the angular flux for a Track segment across
 *        energy groups and polar angles, and tallies it into the FSR scalar
 *        flux, and updates the Track's angular flux.
 * @param curr_segment a pointer to the Track segment of interest
 * @param azim_index a pointer to the azimuthal angle index for this segment
 * @param energy_group the energy group of interest
 * @param materials the array of dev_material pointers
 * @param track_flux a pointer to the Track's angular flux
 * @param reduced_sources the array of FSR sources / total xs
 * @param polar_weights the array of polar Quadrature weights
 * @param scalar_flux the array of FSR scalar fluxes
 */
__device__ void tallyScalarFlux(dev_segment* curr_segment,
                                int azim_index,
                                int energy_group,
                                dev_material* materials,
                                FP_PRECISION* track_flux,
                                FP_PRECISION* reduced_sources,
                                FP_PRECISION* polar_weights,
                                FP_PRECISION* scalar_flux) {

  int fsr_id = curr_segment->_region_uid;
  FP_PRECISION length = curr_segment->_length;
  dev_material* curr_material = &materials[curr_segment->_material_index];
  FP_PRECISION* sigma_t = curr_material->_sigma_t;

  /* The change in angular flux long this Track segment in this FSR */
  FP_PRECISION delta_psi;
  FP_PRECISION exponential;

  /* Zero the FSR scalar flux contribution from this segment and energy group */
  FP_PRECISION fsr_flux = 0.0;

  /* Loop over polar angles */
  for (int p=0; p < *num_polar; p++) {
    exponential = 
      exp_evaluator.computeExponential(sigma_t[energy_group] * length, p);
    delta_psi = (track_flux[p] - reduced_sources(fsr_id,energy_group));
    delta_psi *= exponential;
    fsr_flux += delta_psi * polar_weights(azim_index,p);
    track_flux[p] -= delta_psi;
  }

  /* Atomically increment the scalar flux for this FSR */
  atomicAdd(&scalar_flux(fsr_id,energy_group), fsr_flux);
}


/**
 * @brief Updates the boundary flux for a Track given boundary conditions.
<<<<<<< HEAD
 * @details For reflective and periodic boundary conditions, the outgoing
 *          boundary flux for the Track is given to the corresponding reflecting
 *          or periodic Track. For vacuum boundary conditions, the outgoing flux
 *          is tallied as leakage. Note: Only one energy group is transferred
 *          by this routine.
=======
 * @details For reflective boundary conditions, the outgoing boundary flux
 *          for the Track is given to the reflecting track.
 *          Note: Only one energy group is transferred by this routine.
>>>>>>> 3321d15a
 * @param curr_track a pointer to the Track of interest
 * @param azim_index a pointer to the azimuthal angle index for this segment
 * @param track_flux an array of the outgoing Track flux
 * @param boundary_flux an array of all angular fluxes
 * @param polar_weights an array of polar Quadrature weights
 * @param energy_angle_index the energy group index
 * @param direction the Track direction (forward - true, reverse - false)
 */
__device__ void transferBoundaryFlux(dev_track* curr_track,
                                     int azim_index,
                                     FP_PRECISION* track_flux,
                                     FP_PRECISION* boundary_flux,
                                     FP_PRECISION* polar_weights,
                                     int energy_angle_index,
                                     bool direction) {

  int start = energy_angle_index;
  bool bc;
  int track_out_id;

<<<<<<< HEAD
=======
  /* Extract boundary conditions for this Track */

>>>>>>> 3321d15a
  /* For the "forward" direction */
  if (direction) {
    bc = curr_track->_bc_out;
    track_out_id = curr_track->_track_out;
    start += curr_track->_next_out * (*polar_times_groups);
  }

  /* For the "reverse" direction */
  else {
    bc = curr_track->_bc_in;
    track_out_id = curr_track->_track_in;
    start += curr_track->_next_in * (*polar_times_groups);
  }

  FP_PRECISION* track_out_flux = &boundary_flux(track_out_id,start);

  /* Put Track's flux in the shared memory temporary flux array */
  for (int p=0; p < *num_polar; p++)
    track_out_flux[p] = track_flux[p] * bc;
}


/**
 * @brief This method performs one transport sweep of one halfspace of all
 *        azimuthal angles, tracks, segments, polar angles and energy groups.
 * @details The method integrates the flux along each track and updates the
 *          boundary fluxes for the corresponding output Track, while updating
 *          the scalar flux in each FSR.
 * @param scalar_flux an array of FSR scalar fluxes
 * @param boundary_flux an array of Track boundary fluxes
 * @param reduced_sources an array of FSR sources / total xs
 * @param materials an array of dev_material pointers
 * @param tracks an array of Tracks
 * @param tid_offset the Track offset for azimuthal angle halfspace
 * @param tid_max the upper bound on the Track IDs for this azimuthal
 *                angle halfspace
 */
__global__ void transportSweepOnDevice(FP_PRECISION* scalar_flux,
                                       FP_PRECISION* boundary_flux,
                                       FP_PRECISION* reduced_sources,
                                       dev_material* materials,
                                       dev_track* tracks,
                                       int tid_offset,
                                       int tid_max) {

  /* Shared memory buffer for each thread's angular flux */
  extern __shared__ FP_PRECISION temp_flux[];
  FP_PRECISION* track_flux;

  int tid = tid_offset + threadIdx.x + blockIdx.x * blockDim.x;
  int track_id = tid / *num_groups;
  int track_flux_index = threadIdx.x * (*two_times_num_polar);
  int energy_group = tid % (*num_groups);
  int energy_angle_index = energy_group * (*num_polar);

  dev_track* curr_track;
  int azim_index;
  int num_segments;
  dev_segment* curr_segment;

  /* Iterate over Track with azimuthal angles in (0, pi/2) */
  while (track_id < tid_max) {

    /* Initialize local registers with important data */
    curr_track = &tracks[track_id];
    azim_index = curr_track->_azim_angle_index;
    num_segments = curr_track->_num_segments;

    /* Retrieve pointer to thread's shared memory buffer for angular flux */
    track_flux = &temp_flux[track_flux_index];

    /* Put Track's flux in the shared memory temporary flux array */
    for (int p=0; p < *num_polar; p++) {

      /* Forward flux along this Track */
      track_flux[p] = boundary_flux(track_id,p+energy_angle_index);

      /* Reverse flux along this Track */
      track_flux[(*num_polar) + p] =
            boundary_flux(track_id,p+energy_angle_index+(*polar_times_groups));
    }

    /* Loop over each Track segment in forward direction */
    for (int i=0; i < num_segments; i++) {
      curr_segment = &curr_track->_segments[i];
      tallyScalarFlux(curr_segment, azim_index, energy_group, materials,
                      track_flux, reduced_sources, polar_weights, scalar_flux);
    }

    /* Transfer boundary angular flux to outgoing Track */
    transferBoundaryFlux(curr_track, azim_index, track_flux, boundary_flux,
                         polar_weights, energy_angle_index, true);

    /* Loop over each Track segment in reverse direction */
    track_flux = &temp_flux[track_flux_index + (*num_polar)];

    for (int i=num_segments-1; i > -1; i--) {
      curr_segment = &curr_track->_segments[i];
      tallyScalarFlux(curr_segment, azim_index, energy_group, materials,
                      track_flux, reduced_sources, polar_weights, scalar_flux);
  }

    /* Transfer boundary angular flux to outgoing Track */
    transferBoundaryFlux(curr_track, azim_index, track_flux, boundary_flux,
                         polar_weights, energy_angle_index, false);

    /* Update the indices for this thread to the next Track, energy group */
    tid += blockDim.x * gridDim.x;
    track_id = tid / *num_groups;
    energy_group = tid % (*num_groups);
    energy_angle_index = energy_group * (*num_polar);
  }
}


/**
 * @brief Add the source term contribution in the transport equation to
 *        the FSR scalar flux on the GPU.
 * @param scalar_flux an array of FSR scalar fluxes
 * @param reduced_sources an array of FSR sources / total xs
 * @param FSR_volumes an array of FSR volumes
 * @param FSR_materials an array of FSR material indices
 * @param materials an array of dev_material pointers
 */
__global__ void addSourceToScalarFluxOnDevice(FP_PRECISION* scalar_flux,
                                              FP_PRECISION* reduced_sources,
                                              FP_PRECISION* FSR_volumes,
                                              int* FSR_materials,
                                              dev_material* materials) {

  int tid = threadIdx.x + blockIdx.x * blockDim.x;
  FP_PRECISION volume;

  dev_material* curr_material;
  FP_PRECISION* sigma_t;

  /* Iterate over all FSRs */
  while (tid < *num_FSRs) {

    curr_material = &materials[FSR_materials[tid]];
    volume = FSR_volumes[tid];
    sigma_t = curr_material->_sigma_t;

    /* Iterate over all energy groups */
    for (int i=0; i < *num_groups; i++) {
      scalar_flux(tid,i) *= 0.5;
      scalar_flux(tid,i) = __fdividef(scalar_flux(tid,i), 
                                     (sigma_t[i] * volume));
      scalar_flux(tid,i) += FOUR_PI * reduced_sources(tid,i);
    }

    /* Increment thread id */
    tid += blockDim.x * gridDim.x;
  }
}


/**
 * @brief Computes the volume-averaged, energy integrated nu-fission rate in
 *        each FSR and stores them in an array indexed by FSR ID on the GPU.
 * @details This is a helper method for the
 *          GPUSolver::computeFSRFissionRates(...) method.
 * @param fission_rates an array to store the nu-fission rates
 * @param fission_rates an array in which to store the FSR nu-fission rates
 * @param FSR_materials an array of FSR material indices
 * @param materials an array of dev_material pointers
 * @param scalar_flux an array of FSR scalar fluxes
 */
__global__ void computeFSRFissionRatesOnDevice(double* fission_rates,
                                               int* FSR_materials,
                                               dev_material* materials,
                                               FP_PRECISION* scalar_flux) {

  int tid = threadIdx.x + blockIdx.x * blockDim.x;
  dev_material* curr_material;
  FP_PRECISION* nu_sigma_f;

  /* Loop over all FSRs and compute the volume-averaged nu-fission rate */
  while (tid < *num_FSRs) {

    curr_material = &materials[FSR_materials[tid]];
    nu_sigma_f = curr_material->_nu_sigma_f;

    /* Initialize the nu-fission rate for this FSR to zero */
    fission_rates[tid] = 0.0;

    for (int i=0; i < *num_groups; i++)
      fission_rates[tid] += scalar_flux(tid,i) * nu_sigma_f[i];

    /* Increment thread id */
    tid += blockDim.x * gridDim.x;
  }
}


/**
 * @brief Constructor initializes arrays for dev_tracks and dev_materials..
 * @details The constructor initalizes the number of CUDA threads and thread 
 *          blocks each to a default of 64.
 * @param track_generator an optional pointer to the TrackjGenerator
 */
GPUSolver::GPUSolver(TrackGenerator* track_generator) :

  Solver(track_generator) {

  /* The default number of thread blocks and threads per thread block */
  _B = 64;
  _T = 64;

  _materials = NULL;
  _dev_tracks = NULL;
  _FSR_materials = NULL;

  if (track_generator != NULL)
    setTrackGenerator(track_generator);
}


/**
 * @brief Solver destructor frees all memory on the device, including arrays
 *        for the FSR scalar fluxes and sources and Track boundary fluxes.
 */
GPUSolver::~GPUSolver() {

  if (_FSR_volumes != NULL) {
    cudaFree(_FSR_volumes);
    _FSR_volumes = NULL;
  }

  if (_FSR_materials != NULL) {
    cudaFree(_FSR_materials);
    _FSR_materials = NULL;
  }

  if (_materials != NULL) {
    cudaFree(_materials);
    _materials = NULL;
  }

  if (_dev_tracks != NULL) {
    cudaFree(_dev_tracks);
    _dev_tracks = NULL;
  }

  /* Clear Thrust vectors's memory on the device */
  _boundary_flux.clear();
  _scalar_flux.clear();
  _old_scalar_flux.clear();
  _fixed_sources.clear();
  _reduced_sources.clear();
}


/**
 * @brief Returns the number of thread blocks to execute on the GPU.
 * @return the number of thread blocks
 */
int GPUSolver::getNumThreadBlocks() {
  return _B;
}


/**
 * @brief Returns the number of threads per block to execute on the GPU.
 * @return the number of threads per block
 */
int GPUSolver::getNumThreadsPerBlock() {
  return _T;
}


/**
 * @brief Returns the scalar flux for some FSR and energy group.
 * @param fsr_id the ID for the FSR of interest
 * @param group the energy group of interest
 * @return the FSR scalar flux
 */
FP_PRECISION GPUSolver::getFSRScalarFlux(int fsr_id, int group) {

  if (fsr_id >= _num_FSRs)
    log_printf(ERROR, "Unable to return a scalar flux for FSR ID = %d "
               "since the max FSR ID = %d", fsr_id, _num_FSRs-1);

  else if (fsr_id < 0)
    log_printf(ERROR, "Unable to return a scalar flux for FSR ID = %d "
               "since FSRs do not have negative IDs", fsr_id);

  else if (group-1 >= _num_groups)
    log_printf(ERROR, "Unable to return a scalar flux in group %d "
               "since there are only %d groups", group, _num_groups);

  else if (group <= 0)
    log_printf(ERROR, "Unable to return a scalar flux in group %d "
               "since groups must be greater or equal to 1", group);

  if (_scalar_flux.size() == 0)
    log_printf(ERROR, "Unable to return a scalar flux "
               "since it has not yet been computed");

  return _scalar_flux(fsr_id,group-1);
}


/**
 * @brief Returns the source for some energy group for a flat source region
 * @details This is a helper routine used by the openmoc.process module.
 * @param fsr_id the ID for the FSR of interest
 * @param group the energy group of interest
 * @return the flat source region source
 */
FP_PRECISION GPUSolver::getFSRSource(int fsr_id, int group) {

  if (fsr_id >= _num_FSRs)
    log_printf(ERROR, "Unable to return a source for FSR ID = %d "
               "since the max FSR ID = %d", fsr_id, _num_FSRs-1);

  else if (fsr_id < 0)
    log_printf(ERROR, "Unable to return a source for FSR ID = %d "
               "since FSRs do not have negative IDs", fsr_id);

  else if (group-1 >= _num_groups)
    log_printf(ERROR, "Unable to return a source in group %d "
               "since there are only %d groups", group, _num_groups);

  else if (group <= 0)
    log_printf(ERROR, "Unable to return a source in group %d "
               "since groups must be greater or equal to 1", group);

  else if (_scalar_flux.size() == 0)
    log_printf(ERROR, "Unable to return a source "
               "since it has not yet been computed");

  /* Get host material */
  Material* host_material = _geometry->findFSRMaterial(fsr_id);

  /* Get cross sections and scalar flux */
  FP_PRECISION* nu_sigma_f = host_material->getNuSigmaF();
  FP_PRECISION* sigma_s = host_material->getSigmaS();
  FP_PRECISION* chi = host_material->getChi();

  FP_PRECISION* fsr_scalar_fluxes = new FP_PRECISION[_num_groups];
  FP_PRECISION* scalar_flux = 
       thrust::raw_pointer_cast(&_scalar_flux[0]);
  cudaMemcpy((void*)fsr_scalar_fluxes, (void*)&scalar_flux[fsr_id*_num_groups],
             _num_groups * sizeof(FP_PRECISION),
             cudaMemcpyDeviceToHost);

  /* Initialize variables */
  FP_PRECISION fission_source = 0.0;
  FP_PRECISION scatter_source = 0.0;
  FP_PRECISION total_source;

  /* Compute total fission source for current region */
  for (int e=0; e < _num_groups; e++) {
    fission_source += fsr_scalar_fluxes[e] * nu_sigma_f[e];
  }

  fission_source /= _k_eff;

  /* Compute total scattering source for this FSR */
  for (int g=0; g < _num_groups; g++) {
    scatter_source += sigma_s[(group-1)*(_num_groups)+g] 
                    * fsr_scalar_fluxes[g];
  }

  /* Compute the total source */
  total_source = (fission_source * chi[group-1] + scatter_source) *
      ONE_OVER_FOUR_PI;

  delete [] fsr_scalar_fluxes;

  return total_source;
}


/**
 * @brief Sets the number of thread blocks (>0) for CUDA kernels.
 * @param num_blocks the number of thread blocks
 */
void GPUSolver::setNumThreadBlocks(int num_blocks) {

  if (num_blocks < 0)
    log_printf(ERROR, "Unable to set the number of CUDA thread blocks "
               "to %d since it is a negative number", num_blocks);

  _B = num_blocks;
}


/**
 * @brief Sets the number of threads per block (>0) for CUDA kernels.
 * @param num_threads the number of threads per block
 */
void GPUSolver::setNumThreadsPerBlock(int num_threads) {

  if (num_threads < 0)
    log_printf(ERROR, "Unable to set the number of CUDA threads per block "
               "to %d since it is a negative number", num_threads);

  _T = num_threads;
}


/**
 * @brief Assign a fixed source for a flat source region and energy group.
 * @details Fixed sources should be scaled to reflect the fact that OpenMOC 
 *          normalizes the scalar flux such that the total energy- and 
 *          volume-integrated production rate sums to 1.0.
 * @param fsr_id the flat source region ID
 * @param group the energy group
 * @param source the volume-averaged source in this group
 */
void GPUSolver::setFixedSourceByFSR(int fsr_id, int group, 
                                    FP_PRECISION source) {

  Solver::setFixedSourceByFSR(fsr_id, group, source);

  /* Allocate the fixed sources Thrust vector if not yet allocated */
  if (_fixed_sources.size() == 0) {
    _fixed_sources.resize(_num_FSRs * _num_groups);
    thrust::fill(_fixed_sources.begin(), _fixed_sources.end(), 0.0);
  }

  /* Warn the user if a fixed source has already been assigned to this FSR */
  if (_fixed_sources(fsr_id,group-1) != 0.) {
    FP_PRECISION old_source = _fixed_sources(fsr_id,group-1);
    log_printf(WARNING, "Over-riding fixed source %f in FSR ID=%d with %f",
               old_source, fsr_id, source);
  }

  /* Store the fixed source for this FSR and energy group */
  _fixed_sources(fsr_id,group-1) = source;  
}


/**
 * @brief Sets the Geometry for the Solver.
 * @details This is a private setter method for the Solver and is not
 *          intended to be called by the user.
 * @param geometry a pointer to a Geometry object
 */
void GPUSolver::setGeometry(Geometry* geometry) {

  Solver::setGeometry(geometry);

  initializeMaterials();

  /* Copy the number of energy groups to constant memory on the GPU */
  cudaMemcpyToSymbol(num_groups, (void*)&_num_groups, sizeof(int), 0,
                     cudaMemcpyHostToDevice);
}


/**
 * @brief Sets the Solver's TrackGenerator with characteristic Tracks.
 * @details The TrackGenerator must already have generated Tracks and have
 *          used ray tracing to segmentize them across the Geometry. This
 *          should be initated in Python prior to assigning the TrackGenerator
 *          to the Solver:
 *
 * @code
 *          geometry.initializeFlatSourceRegions()
 *          track_generator.generateTracks()
 *          solver.setTrackGenerator(track_generator)
 * @endcode
 *
 * @param track_generator a pointer to a TrackGenerator object
 */
void GPUSolver::setTrackGenerator(TrackGenerator* track_generator) {
  Solver::setTrackGenerator(track_generator);
  initializeTracks();
}


/**
 * @brief Creates a polar quadrature object for the GPUSolver on the GPU.
 */
void GPUSolver::initializePolarQuadrature() {

  log_printf(INFO, "Initializing polar quadrature on the GPU...");

  Solver::initializePolarQuadrature();

  if (_num_polar > MAX_POLAR_ANGLES_GPU)
    log_printf(ERROR, "Unable to initialize a polar quadrature with %d "
               "angles for the GPUSolver which is limited to %d polar "
               "angles. Update the MAX_POLAR_ANGLES_GPU macro in constants.h "
               "and recompile.", _num_polar, MAX_POLAR_ANGLES_GPU);

  /* Copy the number of polar angles to constant memory on the GPU */
  cudaMemcpyToSymbol(num_polar, (void*)&_num_polar, sizeof(int), 0,
                     cudaMemcpyHostToDevice);

  /* Copy twice the number of polar angles to constant memory on the GPU */
  _two_times_num_polar = 2 * _num_polar;
  cudaMemcpyToSymbol(two_times_num_polar, (void*)&_two_times_num_polar,
                     sizeof(int), 0, cudaMemcpyHostToDevice);

  /* Copy the number of polar angles times energy groups to constant memory
   * on the GPU */
  cudaMemcpyToSymbol(polar_times_groups, (void*)&_polar_times_groups,
                     sizeof(int), 0, cudaMemcpyHostToDevice);

  /* Copy the polar weights to constant memory on the GPU */
  cudaMemcpyToSymbol(polar_weights, (void*)_polar_weights,
      _num_polar * _num_azim * sizeof(FP_PRECISION), 0, cudaMemcpyHostToDevice);

  /* Copy the sines of the polar angles which is needed if the user
   * requested the use of the exp intrinsic to evaluate exponentials */
  cudaMemcpyToSymbol(sin_thetas, (void*)_polar_quad->getSinThetas(),
                     _num_polar * sizeof(FP_PRECISION), 0,
                     cudaMemcpyHostToDevice);
}


/**
 * @brief Initializes new GPUExpEvaluator object to compute exponentials.
 */
void GPUSolver::initializeExpEvaluator() {

  Solver::initializeExpEvaluator();

  log_printf(INFO, "Initializing the exponential evaluator on the GPU...");

  /* Allocate memory for a GPUExpEvaluator on the device */
  GPUExpEvaluator* dev_exp_evaluator;
  cudaMalloc((void**)&dev_exp_evaluator, sizeof(GPUExpEvaluator));

  /* Clone ExpEvaluator from the host into GPUExpEvaluator on the device */
  clone_exp_evaluator(_exp_evaluator, dev_exp_evaluator);

  /* Copy the GPUExpEvaluator into constant memory on the GPU */
  cudaMemcpyToSymbol(exp_evaluator, (void*)dev_exp_evaluator, 
                     sizeof(GPUExpEvaluator), 0, cudaMemcpyDeviceToDevice);
}


/**
 * @brief Initializes the FSR volumes and dev_materials array on the GPU.
 * @details This method assigns each FSR a unique, monotonically increasing
 *          ID, sets the Material for each FSR, and assigns a volume based on
 *          the cumulative length of all of the segments inside the FSR.
 */
void GPUSolver::initializeFSRs() {

  log_printf(NORMAL, "Initializing FSRs on the GPU...");

  /* Delete old FSRs array if it exists */
  if (_FSR_volumes != NULL) {
    cudaFree(_FSR_volumes);
    _FSR_volumes = NULL;
  }

  if (_FSR_materials != NULL) {
    cudaFree(_FSR_materials);
    _FSR_materials = NULL;
  }

  Solver::initializeFSRs();

  /* Allocate memory for all FSR volumes and dev_materials on the device */
  try{

    /* Store pointers to arrays of FSR data created on the host by the 
     * the parent class Solver::initializeFSRs() routine */
    FP_PRECISION* host_FSR_volumes = _FSR_volumes;
    int* host_FSR_materials = _FSR_materials;

    /* Allocate memory on device for FSR volumes and Material indices */
    cudaMalloc((void**)&_FSR_volumes, _num_FSRs * sizeof(FP_PRECISION));
    cudaMalloc((void**)&_FSR_materials, _num_FSRs * sizeof(int));

    /* Create a temporary FSR to material indices array */
    int* FSRs_to_material_indices = new int[_num_FSRs];

    /* Populate FSR Material indices array */
    for (int i = 0; i < _num_FSRs; i++)
      FSRs_to_material_indices[i] = _material_IDs_to_indices[_geometry->
        findFSRMaterial(i)->getId()];

    /* Copy the arrays of FSR data to the device */
    cudaMemcpy((void*)_FSR_volumes, (void*)host_FSR_volumes,
      _num_FSRs * sizeof(FP_PRECISION), cudaMemcpyHostToDevice);
    cudaMemcpy((void*)_FSR_materials, (void*)FSRs_to_material_indices,
      _num_FSRs * sizeof(int), cudaMemcpyHostToDevice);

    /* Copy the number of FSRs into constant memory on the GPU */
    cudaMemcpyToSymbol(num_FSRs, (void*)&_num_FSRs, sizeof(int), 0,
      cudaMemcpyHostToDevice);

    /* Free the array of FSRs data allocated by the Solver parent class */
    free(host_FSR_volumes);
    free(host_FSR_materials);

    /* Free the temporary array of FSRs to material indices on the host */
    free(FSRs_to_material_indices);
  }
  catch(std::exception &e) {
    log_printf(ERROR, "Could not allocate memory for FSRs on GPU");
  }
}


/**
 * @brief Allocates all Materials data on the GPU.
 * @details This method loops over the materials in the host_materials map.
 *          Since CUDA does not support std::map data types on the device, 
 *          the materials map must be converted to an array and a map created
 *          that maps a material ID to an indice in the new materials array. In
 *          initializeTracks, this map is used to convert the Material ID
 *          associated with every segment to an index in the materials array.
 */
void GPUSolver::initializeMaterials() {

  log_printf(INFO, "Initializing materials on the GPU...");

  /* Delete old materials array if it exists */
  if (_materials != NULL)
    cudaFree(_materials);

  /* Allocate memory for all dev_materials on the device */
  try{

    std::map<int, Material*> host_materials=_geometry->getAllMaterials();
    std::map<int, Material*>::iterator iter;
    int material_index = 0;

    /* Iterate through all Materials and clone them as dev_material structs
     * on the device */
    cudaMalloc((void**)&_materials, _num_materials * sizeof(dev_material));
    for (iter=host_materials.begin(); iter != host_materials.end(); ++iter) {
      clone_material(iter->second, &_materials[material_index]);
      _material_IDs_to_indices[iter->second->getId()] = material_index;
      material_index++;
    }
  }
  catch(std::exception &e) {
    log_printf(ERROR, "Could not allocate memory for Materials on GPU");
  }
}


/**
 * @brief Allocates memory for all Tracks on the GPU
 */
void GPUSolver::initializeTracks() {

  log_printf(INFO, "Initializing tracks on the GPU...");

  /* Delete old Tracks array if it exists */
  if (_dev_tracks != NULL)
    cudaFree(_dev_tracks);

  /* Allocate memory for all Tracks and Track offset indices on the device */
  try{

    /* Allocate array of dev_tracks */
    cudaMalloc((void**)&_dev_tracks, _tot_num_tracks * sizeof(dev_track));

    /* Iterate through all Tracks and clone them as dev_tracks on the device */
    int index;

    for (int i=0; i < _tot_num_tracks; i++) {

      clone_track(_tracks[i], &_dev_tracks[i], _material_IDs_to_indices);

      /* Get indices to next tracks along "forward" and "reverse" directions */
      index = _tracks[i]->getTrackIn()->getUid();
      cudaMemcpy((void*)&_dev_tracks[i]._track_in,
                 (void*)&index, sizeof(int), cudaMemcpyHostToDevice);

      index = _tracks[i]->getTrackOut()->getUid();
      cudaMemcpy((void*)&_dev_tracks[i]._track_out,
                 (void*)&index, sizeof(int), cudaMemcpyHostToDevice);
    }

    /* Copy the total number of Tracks into constant memory on GPU */
    cudaMemcpyToSymbol(tot_num_tracks, (void*)&_tot_num_tracks,
                       sizeof(int), 0, cudaMemcpyHostToDevice);

    /* Copy the number of azimuthal angles into constant memory on GPU */
    cudaMemcpyToSymbol(num_azim, (void*)&_num_azim, sizeof(int), 0,
                       cudaMemcpyHostToDevice);
  }

  catch(std::exception &e) {
    log_printf(ERROR, "Could not allocate memory for Tracks on GPU");
  }
}


/**
 * @brief Allocates memory for Track boundary angular and FSR scalar fluxes.
 * @details Deletes memory for old flux vectors if they were allocated for a
 *          previous simulation.
 */
void GPUSolver::initializeFluxArrays() {

  log_printf(INFO, "Initializing flux vectors on the GPU...");

  /* Clear Thrust vectors' memory if previously allocated */
  _boundary_flux.clear();
  _scalar_flux.clear();
  _old_scalar_flux.clear();

  /* Allocate memory for all flux arrays on the device */
  try{
    int size = 2 * _tot_num_tracks * _polar_times_groups;
    _boundary_flux.resize(size);

    size = _num_FSRs * _num_groups;
    _scalar_flux.resize(size);
    _old_scalar_flux.resize(size);
  }
  catch(std::exception &e) {
    log_printf(ERROR, "Could not allocate memory for fluxes on GPU");
  }
}


/**
 * @brief Allocates memory for FSR source vectors on the GPU.
 * @details Deletes memory for old source vectors if they were allocated
 *          for a previous simulation.
 */
void GPUSolver::initializeSourceArrays() {

  log_printf(INFO, "Initializing source vectors on the GPU...");

  /* Clear Thrust vectors' memory if previously allocated */
  _reduced_sources.clear();

  /* Allocate memory for all source arrays on the device */
  try{
    int size = _num_FSRs * _num_groups;
    _reduced_sources.resize(size);

    /* Allocate the fixed sources Thrust vector if not yet allocated */
    if (_fixed_sources.size() == 0) {
      _fixed_sources.resize(size);
      thrust::fill(_fixed_sources.begin(), _fixed_sources.end(), 0.0);
    }

  }
  catch(std::exception &e) {
    log_printf(ERROR, "Could not allocate memory for sources on GPU");
  }
}


/**
 * @brief This method computes the index for the Track j at azimuthal angle i.
 * @details This method is necessary since the array of dev_tracks on the device
 *          is a 1D array which needs a one-to-one mapping from the 2D jagged
 *          array of Tracks on the host.
 * @param i azimuthal angle number
 * @param j the jth track at angle i
 * @return an index into the device track array
 */
int GPUSolver::computeScalarTrackIndex(int i, int j) {

  int index = 0, p = 0;
  int* num_tracks = _track_generator->getNumTracksArray();

  /* Iterate over each azimuthal angle and increment index by the number of
   * Tracks at each angle */
  while (p < i) {
    index += num_tracks[p];
    p++;
  }

  /* Update index for this Track since it is the jth Track at angle i */
  index += j;

  return index;
}


/**
 * @brief Zero each Track's boundary fluxes for each energy group and polar
 *        angle in the "forward" and "reverse" directions.
 */
void GPUSolver::zeroTrackFluxes() {
  thrust::fill(_boundary_flux.begin(), _boundary_flux.end(), 0.0);
}


/**
 * @brief Set the scalar flux for each FSR and energy group to some value.
 * @param value the value to assign to each FSR scalar flux
 */
void GPUSolver::flattenFSRFluxes(FP_PRECISION value) {
  thrust::fill(_scalar_flux.begin(), _scalar_flux.end(), value);
}


/**
 * @brief Stores the FSR scalar fluxes in the old scalar flux array.
 */
void GPUSolver::storeFSRFluxes() {
  thrust::copy(_scalar_flux.begin(), _scalar_flux.end(), 
               _old_scalar_flux.begin());
}


/**
 * @brief Normalizes all FSR scalar fluxes and Track boundary angular
 *        fluxes to the total fission source (times \f$ \nu \f$).
 */
void GPUSolver::normalizeFluxes() {

  /** Create Thrust vector of fission sources in each FSR */
  thrust::device_vector<FP_PRECISION> fission_sources_vec;
  fission_sources_vec.resize(_B * _T);
  FP_PRECISION* fission_sources = 
       thrust::raw_pointer_cast(&fission_sources_vec[0]);

  FP_PRECISION* scalar_flux = 
       thrust::raw_pointer_cast(&_scalar_flux[0]);

  int shared_mem = sizeof(FP_PRECISION) * _T;

  computeFissionSourcesOnDevice<<<_B, _T, shared_mem>>>(_FSR_volumes,
                                                        _FSR_materials,
                                                        _materials,
                                                        scalar_flux,
                                                        fission_sources);

  FP_PRECISION norm_factor = 1.0 / thrust::reduce(fission_sources_vec.begin(),
                                                  fission_sources_vec.end());

  /* Multiply all scalar and angular fluxes by the normalization constant */
  thrust::transform(_scalar_flux.begin(), _scalar_flux.end(),
                    thrust::constant_iterator<FP_PRECISION>(norm_factor),
                    _scalar_flux.begin(), thrust::multiplies<FP_PRECISION>());
  thrust::transform(_old_scalar_flux.begin(), _old_scalar_flux.end(),
                    thrust::constant_iterator<FP_PRECISION>(norm_factor),
                    _old_scalar_flux.begin(), 
                    thrust::multiplies<FP_PRECISION>());
  thrust::transform(_boundary_flux.begin(), _boundary_flux.end(),
                    thrust::constant_iterator<FP_PRECISION>(norm_factor),
                    _boundary_flux.begin(), thrust::multiplies<FP_PRECISION>());

  /* Clear Thrust vector of FSR fission sources */
  fission_sources_vec.clear();
}


/**
 * @brief Computes the total source (fission, scattering, fixed) in each FSR.
 * @details This method computes the total source in each FSR based on
 *          this iteration's current approximation to the scalar flux. A
 *          residual for the source with respect to the source compute on
 *          the previous iteration is computed and returned. The residual
 *          is determined as follows:
 *          /f$ res = \sqrt{\frac{\displaystyle\sum \displaystyle\sum
 *                    \left(\frac{Q^i - Q^{i-1}{Q^i}\right)^2}
 *                    {\# FSRs \times # groups}}} /f$
 */
void GPUSolver::computeFSRSources() {

  FP_PRECISION* scalar_flux = 
       thrust::raw_pointer_cast(&_scalar_flux[0]);
  FP_PRECISION* fixed_sources = 
       thrust::raw_pointer_cast(&_fixed_sources[0]);
  FP_PRECISION* reduced_sources = 
       thrust::raw_pointer_cast(&_reduced_sources[0]);

  computeFSRSourcesOnDevice<<<_B, _T>>>(_FSR_materials, _materials,
                                        scalar_flux, fixed_sources,
                                        reduced_sources, 1.0 / _k_eff);
}


/**
 * @brief This method performs one transport sweep of all azimuthal angles,
 *        Tracks, Track segments, polar angles and energy groups.
 * @details The method integrates the flux along each Track and updates the
 *          boundary fluxes for the corresponding output Track, while updating
 *          the scalar flux in each flat source region.
 */
void GPUSolver::transportSweep() {

  int shared_mem = _T * _two_times_num_polar * sizeof(FP_PRECISION);
  int tid_offset, tid_max;

  log_printf(DEBUG, "Transport sweep on device with %d blocks and %d threads",
             _B, _T);

  /* Get device pointer to the Thrust vectors */
  FP_PRECISION* scalar_flux = 
       thrust::raw_pointer_cast(&_scalar_flux[0]);
  FP_PRECISION* boundary_flux = 
       thrust::raw_pointer_cast(&_boundary_flux[0]);
  FP_PRECISION* reduced_sources = 
       thrust::raw_pointer_cast(&_reduced_sources[0]);

  /* Initialize flux in each FSR to zero */
  flattenFSRFluxes(0.0);

  /* Sweep the first space of azimuthal angle and periodic track halfspaces */
  tid_offset = _num_tracks_by_halfspace[0];
  tid_max = _num_tracks_by_halfspace[1];

  transportSweepOnDevice<<<_B, _T, shared_mem>>>(scalar_flux, boundary_flux,
                                                 reduced_sources, 
                                                 boundary_leakage,
                                                 _materials, _dev_tracks,
                                                 tid_offset, tid_max);

  /* Sweep the second space of azimuthal angle and periodic track halfspaces */
  tid_offset = _num_tracks_by_halfspace[1] * _num_groups;
  tid_max = _num_tracks_by_halfspace[2];

  transportSweepOnDevice<<<_B, _T, shared_mem>>>(scalar_flux, boundary_flux,
                                                 reduced_sources, 
                                                 boundary_leakage,
                                                 _materials, _dev_tracks,
                                                 tid_offset, tid_max);

  /* Sweep the third space of azimuthal angle and periodic track halfspaces */
  tid_offset = _num_tracks_by_halfspace[2] * _num_groups;
  tid_max = _num_tracks_by_halfspace[3];

  transportSweepOnDevice<<<_B, _T, shared_mem>>>(scalar_flux, boundary_flux,
                                                 reduced_sources,
                                                 _materials, _dev_tracks,
                                                 tid_offset, tid_max);

  /* Sweep the fourth space of azimuthal angle and periodic track halfspaces */
  tid_offset = _num_tracks_by_halfspace[3] * _num_groups;
  tid_max = _num_tracks_by_halfspace[4];

  transportSweepOnDevice<<<_B, _T, shared_mem>>>(scalar_flux, boundary_flux,
                                                 reduced_sources,
                                                 _materials, _dev_tracks,
                                                 tid_offset, tid_max);
}


/**
 * @brief Add the source term contribution in the transport equation to
 *        the FSR scalar flux.
 */
void GPUSolver::addSourceToScalarFlux() {
  FP_PRECISION* scalar_flux = 
       thrust::raw_pointer_cast(&_scalar_flux[0]);
  FP_PRECISION* reduced_sources = 
       thrust::raw_pointer_cast(&_reduced_sources[0]);

  addSourceToScalarFluxOnDevice<<<_B,_T>>>(scalar_flux, reduced_sources,
                                           _FSR_volumes, _FSR_materials,
                                           _materials);
}


/**
 * @brief Compute \f$ k_{eff} \f$ from successive fission sources.
 * @details This method computes the current approximation to the
 *          multiplication factor on this iteration as follows:
 *          \f$ k_{eff} = \frac{\displaystyle\sum_{i \in I}
 *                        \displaystyle\sum_{g \in G} \nu \Sigma^F_g \Phi V_{i}}
 *                        {\displaystyle\sum_{i \in I}
 *                        \displaystyle\sum_{g \in G} (\Sigma^T_g \Phi V_{i} -
 *                        \Sigma^S_g \Phi V_{i} - L_{i,g})} \f$
 */
void GPUSolver::computeKeff() {

  FP_PRECISION old_fission, new_fission;

  thrust::device_vector<FP_PRECISION> old_fission_vec;
  thrust::device_vector<FP_PRECISION> new_fission_vec;
  old_fission_vec.resize(_B * _T);
  new_fission_vec.resize(_B * _T);

  FP_PRECISION* old_fiss_ptr = thrust::raw_pointer_cast(&old_fission_vec[0]);
  FP_PRECISION* new_fiss_ptr = thrust::raw_pointer_cast(&new_fission_vec[0]);
  FP_PRECISION* old_flux = thrust::raw_pointer_cast(&_old_scalar_flux[0]);
  FP_PRECISION* new_flux = thrust::raw_pointer_cast(&_scalar_flux[0]);

  /* Compute the total, fission and scattering reaction rates on device.
   * This kernel stores partial rates in a Thrust vector with as many
   * entries as CUDAthreads executed by the kernel */
  computeKeffReactionRates<<<_B, _T>>>(_FSR_volumes, _FSR_materials,
                                       _materials, old_flux, old_fiss_ptr);
  computeKeffReactionRates<<<_B, _T>>>(_FSR_volumes, _FSR_materials,
                                       _materials, new_flux, new_fiss_ptr);

  cudaDeviceSynchronize();

  /* Compute the old and new fission sources */
  old_fission = thrust::reduce(old_fission_vec.begin(), old_fission_vec.end());
  new_fission = thrust::reduce(new_fission_vec.begin(), new_fission_vec.end());

  _k_eff *= new_fission / old_fission;

  old_fission_vec.clear();
  new_fission_vec.clear();
}


/**
 * @brief Computes the residual between source/flux iterations.
 * @param res_type the type of residuals to compute 
 *        (SCALAR_FLUX, FISSION_SOURCE, TOTAL_SOURCE)
 * @return the average residual in each flat source region
 */
double GPUSolver::computeResidual(residualType res_type) {

  int norm;
  double residual;
  isinf_test inf_test;
  isnan_test nan_test;
  thrust::device_vector<double> residuals;

  if (res_type == SCALAR_FLUX) {

    norm = _num_FSRs;

    /* Allocate Thrust vector for residuals on the GPU */
    residuals.resize(_num_FSRs * _num_groups);
    thrust::device_vector<FP_PRECISION> fp_residuals(_num_FSRs * _num_groups);

    /* Compute the relative flux change in each FSR and group */
    thrust::transform(_scalar_flux.begin(), _scalar_flux.end(),
                      _old_scalar_flux.begin(), fp_residuals.begin(),
                      thrust::minus<FP_PRECISION>());
    thrust::transform(fp_residuals.begin(), fp_residuals.end(),
                      _old_scalar_flux.begin(), fp_residuals.begin(),
                      thrust::divides<FP_PRECISION>());

    /* Copy the FP_PRECISION residual to the double precision residual */
    thrust::copy(fp_residuals.begin(), fp_residuals.end(), residuals.begin());
  }

  else if (res_type == FISSION_SOURCE) {

    if (_num_fissionable_FSRs == 0)
      log_printf(ERROR, "The Solver is unable to compute a "
                 "FISSION_SOURCE residual without fissionable FSRs");

    norm = _num_fissionable_FSRs;

    /* Allocate Thrust vector for residuals on the GPU */
    residuals.resize(_num_FSRs);

    /* Allocate Thrust vector for fission sources on the GPU */
    thrust::device_vector<double> new_fission_sources_vec(_num_FSRs);
    thrust::device_vector<double> old_fission_sources_vec(_num_FSRs);
    
    /* Cast Thrust vectors as array pointers */
    double* old_fission_sources = 
         thrust::raw_pointer_cast(&old_fission_sources_vec[0]);
    double* new_fission_sources = 
         thrust::raw_pointer_cast(&new_fission_sources_vec[0]);
    FP_PRECISION* scalar_flux = 
         thrust::raw_pointer_cast(&_scalar_flux[0]);
    FP_PRECISION* old_scalar_flux = 
         thrust::raw_pointer_cast(&_old_scalar_flux[0]);

    /* Compute the old and new nu-fission rates on the device */
    computeFSRFissionRatesOnDevice<<<_B,_T>>>(old_fission_sources,
                                              _FSR_materials,
                                              _materials,
                                              old_scalar_flux);
    computeFSRFissionRatesOnDevice<<<_B,_T>>>(new_fission_sources,
                                              _FSR_materials,
                                              _materials,
                                              scalar_flux);

    /* Compute the relative nu-fission rate change in each FSR */
    thrust::transform(new_fission_sources_vec.begin(), 
                      new_fission_sources_vec.end(),
                      old_fission_sources_vec.begin(), residuals.begin(),
                      thrust::minus<double>());
    thrust::transform(residuals.begin(), residuals.end(),
                      old_fission_sources_vec.begin(), residuals.begin(),
                      thrust::divides<double>());

    /* Deallocate memory for Thrust vectors */
    old_fission_sources_vec.clear();
    new_fission_sources_vec.clear();
  }

  else if (res_type == TOTAL_SOURCE) {

    norm = _num_FSRs;

    /* Allocate Thrust vector for residuals on the GPU */
    residuals.resize(_num_FSRs);
    thrust::device_vector<FP_PRECISION> fp_residuals(_num_FSRs * _num_groups);

    /* Allocate Thrust vector for total sources on the GPU */
    thrust::device_vector<FP_PRECISION> new_sources_vec(_num_FSRs * _num_groups);
    thrust::device_vector<FP_PRECISION> old_sources_vec(_num_FSRs * _num_groups);

    /* Cast Thrust vectors as array pointers */
    FP_PRECISION* old_sources = 
         thrust::raw_pointer_cast(&old_sources_vec[0]);
    FP_PRECISION* new_sources = 
         thrust::raw_pointer_cast(&new_sources_vec[0]);
    FP_PRECISION* scalar_flux = 
         thrust::raw_pointer_cast(&_scalar_flux[0]);
    FP_PRECISION* old_scalar_flux = 
         thrust::raw_pointer_cast(&_old_scalar_flux[0]);
    FP_PRECISION* fixed_sources = 
         thrust::raw_pointer_cast(&_fixed_sources[0]);

    /* Compute the old and new total sources on the device */
    computeFSRSourcesOnDevice<<<_B, _T>>>(_FSR_materials, _materials,
                                          old_scalar_flux, fixed_sources,
                                          old_sources, 1.0 / _k_eff);
    computeFSRSourcesOnDevice<<<_B, _T>>>(_FSR_materials, _materials,
                                          scalar_flux, fixed_sources,
                                          new_sources, 1.0 / _k_eff);

    /* Compute the relative total source change in each FSR and group */
    thrust::transform(new_sources_vec.begin(), new_sources_vec.end(),
                      old_sources_vec.begin(), fp_residuals.begin(),
                      thrust::minus<FP_PRECISION>());
    thrust::transform(fp_residuals.begin(), fp_residuals.end(),
                      old_sources_vec.begin(), fp_residuals.begin(),
                      thrust::divides<FP_PRECISION>());

    /* Deallocate memory for Thrust vectors */
    new_sources_vec.clear();
    old_sources_vec.clear();

    /* Copy the FP_PRECISION residual to the double precision residual */
    thrust::copy(fp_residuals.begin(), fp_residuals.end(), residuals.begin());
  }

  /* Replace INF and NaN values (from divide by zero) with 0. */ 
  thrust::replace_if(residuals.begin(), residuals.end(), inf_test, 0);
  thrust::replace_if(residuals.begin(), residuals.end(), nan_test, 0);

  /* Square the residuals */
  thrust::transform(residuals.begin(), residuals.end(),
                    residuals.begin(), residuals.begin(),
                    thrust::multiplies<double>());

  /* Sum up the residuals */
  residual = thrust::reduce(residuals.begin(), residuals.end());

  /* Deallocate memory for residuals vector */
  residuals.clear();

  /* Normalize the residual */
  residual = sqrt(residual / norm);

  return residual;
}


/**
 * @brief Computes the volume-averaged, energy-integrated nu-fission rate in
 *        each FSR and stores them in an array indexed by FSR ID.
 * @details This is a helper method for SWIG to allow users to retrieve
 *          FSR nu-fission rates as a NumPy array. An example of how this method
 *          can be called from Python is as follows:
 *
 * @code
 *          num_FSRs = geometry.getNumFSRs()
 *          fission_rates = solver.computeFSRFissionRates(num_FSRs)
 * @endcode
 *
 * @param fission_rates an array to store the nu-fission rates (implicitly 
 *                      passed in as a NumPy array from Python)
 * @param num_FSRs the number of FSRs passed in from Python
 */
void GPUSolver::computeFSRFissionRates(double* fission_rates, int num_FSRs) {

  log_printf(INFO, "Computing FSR fission rates...");

  /* Allocate memory for the FSR nu-fission rates on the device */
  double* dev_fission_rates;
  cudaMalloc((void**)&dev_fission_rates, _num_FSRs * sizeof(double));

  FP_PRECISION* scalar_flux = 
       thrust::raw_pointer_cast(&_scalar_flux[0]);

  /* Compute the FSR nu-fission rates on the device */
  computeFSRFissionRatesOnDevice<<<_B,_T>>>(dev_fission_rates,
                                           _FSR_materials,
                                           _materials,
                                           scalar_flux);

  /* Copy the nu-fission rate array from the device to the host */
  cudaMemcpy((void*)fission_rates, (void*)dev_fission_rates,
             _num_FSRs * sizeof(double), cudaMemcpyDeviceToHost);

  /* Deallocate the memory assigned to store the fission rates on the device */
  cudaFree(dev_fission_rates);
}<|MERGE_RESOLUTION|>--- conflicted
+++ resolved
@@ -321,17 +321,11 @@
 
 /**
  * @brief Updates the boundary flux for a Track given boundary conditions.
-<<<<<<< HEAD
  * @details For reflective and periodic boundary conditions, the outgoing
  *          boundary flux for the Track is given to the corresponding reflecting
  *          or periodic Track. For vacuum boundary conditions, the outgoing flux
  *          is tallied as leakage. Note: Only one energy group is transferred
  *          by this routine.
-=======
- * @details For reflective boundary conditions, the outgoing boundary flux
- *          for the Track is given to the reflecting track.
- *          Note: Only one energy group is transferred by this routine.
->>>>>>> 3321d15a
  * @param curr_track a pointer to the Track of interest
  * @param azim_index a pointer to the azimuthal angle index for this segment
  * @param track_flux an array of the outgoing Track flux
@@ -352,11 +346,6 @@
   bool bc;
   int track_out_id;
 
-<<<<<<< HEAD
-=======
-  /* Extract boundary conditions for this Track */
-
->>>>>>> 3321d15a
   /* For the "forward" direction */
   if (direction) {
     bc = curr_track->_bc_out;
