/**
 * @file Solver.h
 * @brief The Solver class.
 * @date February 7, 2012
 * @author William Boyd, MIT, Course 22 (wboyd@mit.edu)
 */

#ifndef SOLVER_H_
#define SOLVER_H_

#ifdef __cplusplus
#define _USE_MATH_DEFINES
#ifdef SWIG
#include "Python.h"
#endif
#include "constants.h"
#include "Timer.h"
#include "PolarQuad.h"
#include "TrackGenerator.h"
#include "Cmfd.h"
#include "ExpEvaluator.h"
#include <math.h>
#endif

/** Indexing macro for the scalar flux in each FSR and energy group */
#define _scalar_flux(r,e) (_scalar_flux[(r)*_num_groups + (e)])

/** Indexing macro for the old scalar flux in each FSR and energy group */
#define _old_scalar_flux(r,e) (_old_scalar_flux[(r)*_num_groups + (e)])

/** Indexing macro for the total source divided by the total cross-section
 *  (\f$ \frac{Q}{\Sigma_t} \f$) in each FSR and energy group */
#define _reduced_sources(r,e) (_reduced_sources[(r)*_num_groups + (e)])

/** Indexing macro for the polar quadrature weights multiplied by the
 *  azimuthal angle quadrature weights */
#define _polar_weights(i,p) (_polar_weights[(i)*_num_polar + (p)])

/** Indexing macro for the angular fluxes for each polar angle and energy
 *  group for the outgoing reflective track for both the forward and
 *  reverse direction for a given track */
#define _boundary_flux(i,j,p,e) (_boundary_flux[(i)*2*_polar_times_groups \
                                                + (j)*_polar_times_groups \
                                                + (p)*_num_groups + (e)])

/** Indexing scheme for fixed sources for each FSR and energy group */
#define _fixed_sources(r,e) (_fixed_sources[(r)*_num_groups + (e)])

/** Indexing scheme for the total fission source (\f$ \nu\Sigma_f\Phi \f$)
 *  for each FSR and energy group */
#define fission_sources(r,e) (fission_sources[(r)*_num_groups + (e)])


/**
 * @enum residualType
 * @brief The type of residual used for the convergence criterion.
*/
enum residualType {

  /** A residual on the scalar flux distribution */
  SCALAR_FLUX,

  /** A residual on the fission source distribution */
  FISSION_SOURCE,

  /** A residual on the total source distribution */
  TOTAL_SOURCE,
};


/**
 * @class Solver Solver.h "src/Solver.h"
 * @brief This is an abstract base class which different Solver subclasses
 *        implement for different architectures or source iteration algorithms.
 */
class Solver {

protected:

  /** The number of azimuthal angles */
  int _num_azim;

  /** The number of energy groups */
  int _num_groups;

  /** The number of flat source regions */
  int _num_FSRs;

  /** The number of fissionable flat source regions */
  int _num_fissionable_FSRs;

  /** The FSR "volumes" (i.e., areas) indexed by FSR UID */
  FP_PRECISION* _FSR_volumes;

  /** The FSR Material pointers indexed by FSR UID */
  Material** _FSR_materials;

  /** A pointer to a TrackGenerator which contains Tracks */
  TrackGenerator* _track_generator;

  /** A pointer to a Geometry with initialized FSR offset maps */
  Geometry* _geometry;

  /** The number of Materials */
  int _num_materials;

  /** A pointer to a polar quadrature */
  PolarQuad* _polar_quad;

  /** A boolean indicating if a user-defined PolarQuad was assigned */
  bool _user_polar_quad;

  /** The number of polar angles */
  int _num_polar;

  /** The number of polar angles times energy groups */
  int _polar_times_groups;

  /** A pointer to the 2D ragged array of Tracks */
  Track** _tracks;

  /** The total number of Tracks */
  int _tot_num_tracks;

  /** The weights for each polar angle in the polar angle quadrature */
  FP_PRECISION* _polar_weights;

  /** The angular fluxes for each Track for all energy groups, polar angles,
   *  and azimuthal angles. This array stores the boundary fluxes for a
   *  a Track along both "forward" and "reverse" directions. */
  FP_PRECISION* _boundary_flux;

  /** The scalar flux for each energy group in each FSR */
  FP_PRECISION* _scalar_flux;

  /** The old scalar flux for each energy group in each FSR */
  FP_PRECISION* _old_scalar_flux;

  /** Optional user-specified fixed sources in each FSR and energy group */
  FP_PRECISION* _fixed_sources;

  /** Ratios of source to total cross-section for each FSR and energy group */
  FP_PRECISION* _reduced_sources;

  /** The current iteration's approximation to k-effective */
  FP_PRECISION _k_eff;

  /** The number of source iterations needed to reach convergence */
  int _num_iterations;

  /** The tolerance for converging the source/flux */
  FP_PRECISION _converge_thresh;

  /** An ExpEvaluator to compute exponentials in the transport equation */
  ExpEvaluator* _exp_evaluator;

  /** Indicator of whether the flux array is defined by the user */
  bool _user_fluxes;

  /** A timer to record timing data for a simulation */
  Timer* _timer;

  /** A pointer to a Coarse Mesh Finite Difference (CMFD) acceleration object */
  Cmfd* _cmfd;

  void clearTimerSplits();

public:
  Solver(TrackGenerator* track_generator=NULL);
  virtual ~Solver();

  virtual void setGeometry(Geometry* geometry);

  Geometry* getGeometry();
  TrackGenerator* getTrackGenerator();
  FP_PRECISION getFSRVolume(int fsr_id);
  int getNumPolarAngles();
  int getNumIterations();
  double getTotalTime();
  FP_PRECISION getKeff();
  FP_PRECISION getConvergenceThreshold();
  FP_PRECISION getMaxOpticalLength();
  bool isUsingDoublePrecision();
  bool isUsingExponentialInterpolation();

  virtual FP_PRECISION getFSRSource(int fsr_id, int group);
  virtual FP_PRECISION getFlux(int fsr_id, int group);
  virtual void getFluxes(FP_PRECISION* out_fluxes, int num_fluxes) =0;

  virtual void setTrackGenerator(TrackGenerator* track_generator);
  virtual void setPolarQuadrature(PolarQuad* polar_quad);
  virtual void setConvergenceThreshold(FP_PRECISION threshold);
  virtual void setFixedSourceByFSR(int fsr_id, int group, FP_PRECISION source);
  virtual void setFluxes(FP_PRECISION* in_fluxes, int num_fluxes) =0;
  void setFixedSourceByCell(Cell* cell, int group, FP_PRECISION source);
  void setFixedSourceByMaterial(Material* material, int group, 
                                FP_PRECISION source);
  void setMaxOpticalLength(FP_PRECISION max_optical_length);
  void setExpPrecision(FP_PRECISION precision);
  void useExponentialInterpolation();
  void useExponentialIntrinsic();

  virtual void initializePolarQuadrature();
  virtual void initializeExpEvaluator();
  virtual void initializeFSRs();
  virtual void countFissionableFSRs();
  virtual void initializeCmfd();

  virtual void fissionTransportSweep();
  virtual void scatterTransportSweep();

  /**
   * @brief Initializes Track boundary angular and FSR scalar flux arrays.
   */
  virtual void initializeFluxArrays() =0;

  /**
   * @brief Allocates memory for FSR source arrays.
   */
  virtual void initializeSourceArrays() =0;

<<<<<<< HEAD
=======
  virtual void initializePolarQuadrature();
  virtual void initializeExpEvaluator();
  virtual void initializeMaterials();
  virtual void initializeFSRs();
  virtual void countFissionableFSRs();
  virtual void initializeCmfd();

>>>>>>> c60c7309
  /**
   * @brief Zero each Track's boundary fluxes for each energy group and polar
   *        angle in the "forward" and "reverse" directions.
   */
  virtual void zeroTrackFluxes() =0;

  /**
   * @brief Set the scalar flux for each FSR and energy group to some value.
   * @param value the value to assign to each FSR scalar flux
   */
  virtual void flattenFSRFluxes(FP_PRECISION value) =0;

  /**
   * @brief Stores the current scalar fluxes in the old scalar flux array.
   */
  virtual void storeFSRFluxes() =0;

  /**
   * @brief Normalizes all FSR scalar fluxes and Track boundary angular
   *        fluxes to the total fission source (times \f$ \nu \f$).
   */
  virtual void normalizeFluxes() =0;

  /**
   * @brief Computes the total source (fission, scattering, fixed) for 
   *        each FSR and energy group.
   */
  virtual void computeFSRSources() =0;

  /**
   * @brief Computes the total fission source for each FSR and energy group.
   */
  virtual void computeFSRFissionSources() =0;

  /**
   * @brief Computes the total scattering source for each FSR and energy group.
   */
  virtual void computeFSRScatterSources() =0;

  /**
   * @brief Computes the residual between successive flux/source iterations. 
   * @param res_type the type of residual (FLUX, FISSIOn_SOURCE, TOTAL_SOURCE)
   * @return the total residual summed over FSRs and energy groups
   */
  virtual double computeResidual(residualType res_type) =0;

  /**
   * @brief Compute \f$ k_{eff} \f$ from total fission and absorption rates
   *        in each FSR and energy group.
   */
  virtual void computeKeff() =0;

  /**
   * @brief Add the source term contribution in the transport equation to
   *        the FSR scalar flux.
   */
  virtual void addSourceToScalarFlux() =0;

  /**
   * @brief This method performs one transport swep.
   */
  virtual void transportSweep() =0;

  void computeFlux(int max_iters=1000, bool only_fixed_source=true);

  void computeSource(int max_iters=1000, double k_eff=1.0, 
                     residualType res_type=TOTAL_SOURCE);
  void computeEigenvalue(int max_iters=1000, 
                         residualType res_type=FISSION_SOURCE);

 /**
  * @brief Computes the volume-weighted, energy integrated fission rate in
  *        each FSR and stores them in an array indexed by FSR ID.
  * @details This is a helper method for SWIG to allow users to retrieve
  *          FSR fission rates as a NumPy array. An example of how this method 
  *          can be called from Python is as follows:
  *
  * @code
  *          num_FSRs = geometry.getNumFSRs()
  *          fission_rates = solver.computeFSRFissionRates(num_FSRs)
  * @endcode
  *
  * @param fission_rates an array to store the fission rates (implicitly passed
  *                      in as a NumPy array from Python)
  * @param num_FSRs the number of FSRs passed in from Python
  */
  virtual void computeFSRFissionRates(double* fission_rates, int num_FSRs) =0;

  void printTimerReport();
};


#endif /* SOLVER_H_ */<|MERGE_RESOLUTION|>--- conflicted
+++ resolved
@@ -50,6 +50,10 @@
  *  for each FSR and energy group */
 #define fission_sources(r,e) (fission_sources[(r)*_num_groups + (e)])
 
+/** Indexing scheme for the total scatter source (\f$ Sigma_s\Phi \f$)
+ *  for each FSR and energy group */
+#define scatter_sources(r,e) (scatter_sources[(r)*_num_groups + (e)])
+
 
 /**
  * @enum residualType
@@ -203,6 +207,7 @@
   virtual void initializePolarQuadrature();
   virtual void initializeExpEvaluator();
   virtual void initializeFSRs();
+  virtual void initializeMaterials();
   virtual void countFissionableFSRs();
   virtual void initializeCmfd();
 
@@ -219,16 +224,6 @@
    */
   virtual void initializeSourceArrays() =0;
 
-<<<<<<< HEAD
-=======
-  virtual void initializePolarQuadrature();
-  virtual void initializeExpEvaluator();
-  virtual void initializeMaterials();
-  virtual void initializeFSRs();
-  virtual void countFissionableFSRs();
-  virtual void initializeCmfd();
-
->>>>>>> c60c7309
   /**
    * @brief Zero each Track's boundary fluxes for each energy group and polar
    *        angle in the "forward" and "reverse" directions.
