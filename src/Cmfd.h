/**
 * @file Cmfd.h
 * @brief The Cmfd class.
 * @date October 14, 2013
 * @author Sam Shaner, MIT, Course 22 (shaner@mit.edu)
 */

#ifndef CMFD_H_
#define CMFD_H_

#ifdef __cplusplus
#define _USE_MATH_DEFINES
#ifdef SWIG
#include "Python.h"
#endif
#include "log.h"
#include "constants.h"
#include "Universe.h"
#include "Track.h"
#include "Track3D.h"
#include "Quadrature.h"
#include "linalg.h"
#include "Geometry.h"
#include "Timer.h"
#endif

/** Optimization macro for 3D calculations to avoid branch statements */
#ifdef THREED
#define _SOLVE_3D (true)
#endif

/** Forward declaration of Geometry class */
class Geometry;

/** Comparator for sorting k-nearest stencil std::pair objects */
inline bool stencilCompare(const std::pair<int, double>& firstElem,
                           const std::pair<int, double>& secondElem) {
  return firstElem.second < secondElem.second;
}

#undef track_flux

/** Indexing macro for the angular fluxes for each polar angle and energy
 *  group for either the forward or reverse direction for a given Track */
#define track_flux(p,e) (track_flux[(p)*_num_moc_groups + (e)]

/**
 * @class Cmfd Cmfd.h "src/Cmfd.h"
 * @brief A class for Coarse Mesh Finite Difference (CMFD) acceleration.
 */
class Cmfd {

private:

  /** Pointer to polar quadrature object */
  Quadrature* _quadrature;

  /** Pointer to geometry object */
  Geometry* _geometry;

  /** The keff eigenvalue */
  double _k_eff;

  /** The A (destruction) matrix */
  Matrix* _A;

  /** The M (production) matrix */
  Matrix* _M;

  /** The old source vector */
  Vector* _old_source;

  /** The new source vector */
  Vector* _new_source;

  /* Domain boundary communication buffers */
  CMFD_PRECISION*** _boundary_volumes;
  CMFD_PRECISION*** _boundary_reaction;
  CMFD_PRECISION*** _boundary_diffusion;
  CMFD_PRECISION*** _old_boundary_flux;
  CMFD_PRECISION*** _boundary_surface_currents;

  CMFD_PRECISION*** _send_volumes;
  CMFD_PRECISION*** _send_reaction;
  CMFD_PRECISION*** _send_diffusion;
  CMFD_PRECISION*** _send_currents;

  CMFD_PRECISION* _send_split_current_data;
  CMFD_PRECISION* _receive_split_current_data;
  CMFD_PRECISION** _send_split_currents_array;
  CMFD_PRECISION** _receive_split_currents_array;
  CMFD_PRECISION*** _off_domain_split_currents;
  CMFD_PRECISION*** _received_split_currents;

  /** Vector representing the flux for each cmfd cell and cmfd energy group at
   * the end of a CMFD solve */
  Vector* _new_flux;

  /** Vector representing the flux for each cmfd cell and cmfd energy group at
   * the beginning of a CMFD solve */
  Vector* _old_flux;

  /** The corrected diffusion coefficients from the previous iteration */
  Vector* _old_dif_surf_corr;

  /** Whether the old diffusion coefficient has been set */
  bool _old_dif_surf_valid;

  /** Gauss-Seidel SOR relaxation factor */
  double _SOR_factor;

  /** cmfd source convergence threshold */
  double _source_convergence_threshold;

  /** Number of cells in x direction */
  int _num_x;

  /** Number of cells in y direction */
  int _num_y;

  /** Number of cells in z direction */
  int _num_z;

  /** Number of energy groups */
  int _num_moc_groups;

  /** Number of polar angles */
  int _num_polar;

  /** Number of azimuthal angles */
  int _num_azim;

  /** Number of energy groups used in cmfd solver. Note that cmfd supports
   * energy condensation from the MOC */
  int _num_cmfd_groups;

  /** Coarse energy indices for fine energy groups */
  int* _group_indices;

  /** Map of MOC groups to CMFD groups */
  int* _group_indices_map;

  /** Number of energy groups in the backup CMFD solver */
  int _num_backup_groups;

  /** Map of MOC groups to backup CMFD group structure */
  std::vector< std::vector<int> > _backup_group_structure;

  /** Map of CMFD groups to backup CMFD group structure */
  int* _cmfd_group_to_backup_group;

  /** If the user specified fine-to-coarse group indices */
  bool _user_group_indices;

  /** If a linear source approximation is used */
  bool _linear_source;

  /** If diffusion coefficients are limited by the flux */
  bool _flux_limiting;

  /** Whether to rebalance the computed sigma-t to be consistent with the MOC
   *  solution on every sweep */
  bool _balance_sigma_t;

  /** Number of FSRs */
  long _num_FSRs;

  /** The volumes (areas) for each FSR */
  FP_PRECISION* _FSR_volumes;

  /** Pointers to Materials for each FSR */
  Material** _FSR_materials;

  /** The FSR scalar flux in each energy group */
  FP_PRECISION* _FSR_fluxes;

  /** The FSR source in each energy group */
  FP_PRECISION* _FSR_sources;

  /** The source region flux moments (x, y, and z) for each energy group */
  FP_PRECISION* _flux_moments;

  /** Array of CMFD cell volumes */
  Vector* _volumes;

  /** Array of material pointers for CMFD cell materials */
  Material** _materials;

  /** Physical dimensions of the geometry and each CMFD cell */
  double _width_x;
  double _width_y;
  double _width_z;
  double _cell_width_x;
  double _cell_width_y;
  double _cell_width_z;

  /** Physical dimensions of non-uniform CMFD meshes (for whole geometry) */
  std::vector<double> _cell_widths_x;
  std::vector<double> _cell_widths_y;
  std::vector<double> _cell_widths_z;

  /** Distance of each mesh from the left-lower-bottom most point */
  std::vector<double> _accumulate_x;
  std::vector<double> _accumulate_y;
  std::vector<double> _accumulate_z;

  /** True if the cmfd meshes are non-uniform */
  bool _non_uniform;

  /** True if the cmfd mesh has been adjusted to fit the domain decomposition */
  bool _widths_adjusted_for_domains;

  /** Array of geometry boundaries */
  boundaryType* _boundaries;

  /** Array of surface currents for each CMFD cell */
  Vector* _surface_currents;

  /** Array of total current from starting boundary fluxes */
  Vector* _starting_currents;

  /** Array of net currents of all CMFD cells */
  Vector* _net_currents;

  /** Array of surface currents on all faces + edges and corners used in
      debugging */
  Vector* _full_surface_currents;

  /** Array of surface currents on edges and corners for each CMFD cell */
  std::map<int, CMFD_PRECISION> _edge_corner_currents;

  /** Vector of vectors of FSRs containing in each cell */
  std::vector< std::vector<long> > _cell_fsrs;

  /** Pointer to Lattice object representing the CMFD mesh */
  Lattice* _lattice;

  /** Flag indicating whether to update the MOC flux */
  bool _flux_update_on;

  /** Flag indicating whether to use centroid updating */
  bool _centroid_update_on;

  /** Flag indicating whether to check neutron balance on every CMFD solve */
  bool _check_neutron_balance;

  /** Number of cells to used in updating MOC flux */
  int _k_nearest;

  /** Relaxation factor to use for corrected diffusion coefficients */
  double _relaxation_factor;

  /** Map storing the k-nearest stencil for each fsr */
  std::map<long, std::vector< std::pair<int, double> > >
    _k_nearest_stencils;

  /** OpenMP mutual exclusion locks for atomic CMFD cell operations */
  omp_lock_t* _cell_locks;

  /** OpenMP mutual exclusion lock for edge/corner current tallies */
  omp_lock_t _edge_corner_lock;

#ifndef THREED
  /** Flag indicating whether the problem is 2D or 3D */
  bool _SOLVE_3D;
#endif

  /** Array of azimuthal track spacings */
  double* _azim_spacings;

  /** 2D array of polar track spacings */
  double** _polar_spacings;

  /** Whether to use axial interpolation for flux update ratios */
  int _use_axial_interpolation;

  /** Axial interpolation constants */
  std::vector<double*> _axial_interpolants;

  /* Structure to contain information about the convergence of the CMFD */
  ConvergenceData* _convergence_data;

  /* MPI communicator to transfer buffers, mainly currents at interfaces */
  DomainCommunicator* _domain_communicator;

  /* Buffer to contain received data */
  CMFD_PRECISION* _inter_domain_data;

  /* Buffer to contain sent data from domain */
  CMFD_PRECISION* _send_domain_data;

  /* For each face (1st dimension of the array), will contain data received */
  CMFD_PRECISION** _domain_data_by_surface;

  /* For each face (1st dimension of the array), will contain data to send */
  CMFD_PRECISION** _send_data_by_surface;

  /* Map of the indexes to each boundary in the tally arrays */
  std::vector<std::map<int, int> > _boundary_index_map;

  /* The number of on-domain cells in the x-direction */
  int _local_num_x;

  /* The number of on-domain cells in the y-direction */
  int _local_num_y;

  /* The number of on-domain cells in the z-direction */
  int _local_num_z;

  std::vector<int> _accumulate_lmx;
  std::vector<int> _accumulate_lmy;
  std::vector<int> _accumulate_lmz;

  /* Size of _tally_memory array */
  long _total_tally_size;

  /* 1D array that contains all tallies (diffusion, reaction and volume) */
  CMFD_PRECISION* _tally_memory;

  /* 2D array that contains reaction rates in each cell and group */
  CMFD_PRECISION** _reaction_tally;

  /* 2D array that contains volume tallies of each cell */
  CMFD_PRECISION** _volume_tally;

  /* 2D array that contains diffusion tallies for each cell and groups */
  CMFD_PRECISION** _diffusion_tally;

  /* Boolean to check if tallies are allocated */
  bool _tallies_allocated;

  /* Boolean to check if the domain communicator (for domain decomposed CMFD)
   * has been allocated */
  bool _domain_communicator_allocated;

  /** A timer to record timing data for a simulation */
  Timer* _timer;

  /** A one-group backup CMFD solver */
  Cmfd* _backup_cmfd;

  /* Private worker functions */
  CMFD_PRECISION computeLarsensEDCFactor(CMFD_PRECISION dif_coef,
                                         CMFD_PRECISION delta);
  void constructMatrices(int moc_iteration);
  void collapseXS();
  void updateMOCFlux();
  void rescaleFlux();
  void splitVertexCurrents();
  void splitEdgeCurrents();
  void getVertexSplitSurfaces(int cell, int vertex, std::vector<int>* surfaces);
  void getEdgeSplitSurfaces(int cell, int edge, std::vector<int>* surfaces);
  void initializeMaterials();
  void initializeCurrents();
  void generateKNearestStencils();
  int convertDirectionToSurface(int* direction);
  void convertSurfaceToDirection(int surface, int* direction);
  std::string getSurfaceNameFromDirection(int* direction);
  std::string getSurfaceNameFromSurface(int surface);

  /* Private getter functions */
  int getCellNext(int cell_id, int surface_id, bool global=true,
                  bool neighbor=false);
  int getCellByStencil(int cell_id, int stencil_id);
  CMFD_PRECISION getFluxRatio(int cell_id, int group, long fsr);
  CMFD_PRECISION getUpdateRatio(int cell_id, int moc_group, long fsr);
  double getDistanceToCentroid(Point* centroid, int cell_id, int local_cell_id,
                               int stencil_index);
  void getSurfaceDiffusionCoefficient(int cmfd_cell, int surface,
        int group, int moc_iteration, CMFD_PRECISION& dif_surf,
        CMFD_PRECISION& dif_surf_corr);
  CMFD_PRECISION getDiffusionCoefficient(int cmfd_cell, int group);
  CMFD_PRECISION getSurfaceWidth(int surface, int global_ind);
  CMFD_PRECISION getPerpendicularSurfaceWidth(int surface, int global_ind);
  int getSense(int surface);
  int getLocalCMFDCell(int cmfd_cell); //TODO: optimize, document
  int getGlobalCMFDCell(int cmfd_cell); //TODO: optimize, document
  int getCellColor(int cmfd_cell); //TODO: optimize, document
  void packBuffers();
#ifdef MPIx
  void ghostCellExchange();
  void communicateSplits(bool faces);
#endif
  void unpackSplitCurrents(bool faces);
  void copyFullSurfaceCurrents();
  void checkNeutronBalance(bool pre_split=true, bool old_source=false);
  void printProlongationFactors(int iteration);

public:

  Cmfd();
  virtual ~Cmfd();

  /* Worker functions */
  double computeKeff(int moc_iteration);
  void initialize();
  void initializeCellMap();
  void initializeGroupMap();
  void allocateTallies();
  void initializeLattice(Point* offset, bool is_2D=false);
  void initializeBackupCmfdSolver();
  void copyCurrentsToBackup();
  int findCmfdCell(LocalCoords* coords);
  int findCmfdSurface(int cell_id, LocalCoords* coords);
  int findCmfdSurfaceOTF(int cell_id, double z, int surface_2D);
  void addFSRToCell(int cell_id, long fsr_id);
  void zeroCurrents();
  void tallyCurrent(segment* curr_segment, float* track_flux,
                    int azim_index, int polar_index, bool fwd);
  void tallyStartingCurrent(Point* point, double delta_x, double delta_y,
                            double delta_z, float* track_flux, double weight);
  void recordNetCurrents();
  void printTimerReport();
  void checkBalance();

  /* Get parameters */
  int getNumCmfdGroups();
  int getNumMOCGroups();
  int getNumCells();
  int getCmfdGroup(int group);
  int getBoundary(int side);
  Lattice* getLattice();
  int getNumX();
  int getNumY();
  int getNumZ();
  Vector* getLocalCurrents();
  CMFD_PRECISION*** getBoundarySurfaceCurrents();
  int convertFSRIdToCmfdCell(long fsr_id);
  int convertGlobalFSRIdToCmfdCell(long global_fsr_id);
  std::vector< std::vector<long> >* getCellFSRs();
  bool isFluxUpdateOn();
  bool isCentroidUpdateOn();
  bool isSigmaTRebalanceOn();

  /* Set parameters */
  void setSORRelaxationFactor(double SOR_factor);
  void setCMFDRelaxationFactor(double relaxation_factor);
  void setGeometry(Geometry* geometry);
  void setWidthX(double width);
  void setWidthY(double width);
  void setWidthZ(double width);
  void setNumX(int num_x);
  void setNumY(int num_y);
  void setNumZ(int num_z);
  void setNumFSRs(long num_fsrs);
  void setNumMOCGroups(int num_moc_groups);
  void setBoundary(int side, boundaryType boundary);
  void setLatticeStructure(int num_x, int num_y, int num_z=1);
  void setFluxUpdateOn(bool flux_update_on);
  void setCentroidUpdateOn(bool centroid_update_on);
  void setGroupStructure(std::vector< std::vector<int> > group_indices);
  void setSourceConvergenceThreshold(double source_thresh);
  void setQuadrature(Quadrature* quadrature);
  void setKNearest(int k_nearest);
  void setSolve3D(bool solve_3d);
  void setAzimSpacings(const std::vector<double>& azim_spacings,
                       int num_azim);
  void setPolarSpacings(const std::vector< std::vector<double> >&
                        polar_spacings, int num_azim, int num_polar);
  void setKeff(double k_eff);
  void setBackupGroupStructure(std::vector< std::vector<int> > group_indices);

#ifdef MPIx
  void setNumDomains(int num_x, int num_y, int num_z);
  void setDomainIndexes(int idx_x, int idx_y, int idx_z);
#endif
  void setConvergenceData(ConvergenceData* convergence_data);
  void useAxialInterpolation(int interpolate);

  /* Methods to try to fix stability issues */
  void useFluxLimiting(bool flux_limiting);
  void enforceBalanceOnDiagonal(int cmfd_cell, int group);
  void rebalanceSigmaT(bool balance_sigma_t);

  /* Set FSR parameters */
  void setFSRMaterials(Material** FSR_materials);
  void setFSRVolumes(FP_PRECISION* FSR_volumes);
  void setFSRFluxes(FP_PRECISION* scalar_flux);
  void setFSRSources(FP_PRECISION* sources);
  void setCellFSRs(std::vector< std::vector<long> >* cell_fsrs);
  void setFluxMoments(FP_PRECISION* flux_moments);

  /* Set XYZ widths of non-uniform meshes */
  void setWidths(std::vector< std::vector<double> > widths);

  /* For debug use */
  void printCmfdCellSizes();
};


/**
 * @brief Get the CMFD group given an MOC group.
 * @param group the MOC energy group
 * @return the CMFD energy group
 */
inline int Cmfd::getCmfdGroup(int group) {
  return _group_indices_map[group];
}


/**
 * @brief Quickly finds a 3D CMFD surface given a cell, global coordinate, and
 *        2D CMFD surface. Intended for use in axial on-the-fly ray tracing.
 * @details If the coords is not on a surface, -1 is returned. If there is
 *          no 2D CMFD surface intersection, -1 should be input for the 2D CMFD
 *          surface.
 * @param cell_id The CMFD cell ID that the local coords is in.
 * @param z the axial height in the root universe of the point being evaluated.
 * @param surface_2D The ID of the 2D CMFD surface that the LocalCoords object
 *        intersects. If there is no 2D intersection, -1 should be input.
 */
inline int Cmfd::findCmfdSurfaceOTF(int cell_id, double z, int surface_2D) {
  int global_cell_id = getGlobalCMFDCell(cell_id);
  return _lattice->getLatticeSurfaceOTF(global_cell_id, z, surface_2D);
}


/**
 * @brief Tallies the current contribution from this segment across the
 *        the appropriate CMFD mesh cell surface.
 * @param curr_segment the current Track segment
 * @param track_flux the outgoing angular flux for this segment
 * @param polar_weights array of polar weights for some azimuthal angle
 * @param fwd boolean indicating direction of integration along segment
 */
inline void Cmfd::tallyCurrent(segment* curr_segment, float* track_flux,
                               int azim_index, int polar_index, bool fwd) {

  int surf_id, cell_id, cmfd_group;
  int ncg = _num_cmfd_groups;
<<<<<<< HEAD
  CMFD_PRECISION currents[_num_cmfd_groups]
       __attribute__ ((aligned(VEC_ALIGNMENT))) = {0.0};
=======
>>>>>>> 0595a096

  /* Check if the current needs to be tallied */
  bool tally_current = false;
  if (curr_segment->_cmfd_surface_fwd != -1 && fwd) {
    surf_id = curr_segment->_cmfd_surface_fwd % NUM_SURFACES;
    cell_id = curr_segment->_cmfd_surface_fwd / NUM_SURFACES;
    tally_current = true;
  }
  else if (curr_segment->_cmfd_surface_bwd != -1 && !fwd) {
    surf_id = curr_segment->_cmfd_surface_bwd % NUM_SURFACES;
    cell_id = curr_segment->_cmfd_surface_bwd / NUM_SURFACES;
    tally_current = true;
  }

  /* Tally current if necessary */
  if (tally_current) {

    CMFD_PRECISION currents[_num_cmfd_groups] 
         __attribute__ ((aligned(VEC_ALIGNMENT))) = {0.0};
    int local_cell_id = getLocalCMFDCell(cell_id);

    if (_SOLVE_3D) {
      double wgt = _quadrature->getWeightInline(azim_index, polar_index);
      for (int e=0; e < _num_moc_groups; e++) {

        /* Get the CMFD group */
        cmfd_group = getCmfdGroup(e);

        /* Increment the surface group current */
        currents[cmfd_group] += track_flux[e];
      }

#pragma omp simd aligned(currents)
      for (int g=0; g < ncg; g++)
        currents[g] *= wgt;

      /* Increment currents on faces */
      if (surf_id < NUM_FACES) {
        _surface_currents->incrementValues
            (local_cell_id, surf_id*ncg, (surf_id+1)*ncg - 1, currents);
      }
      /* Increment currents on corners and edges */
      else {

        int first_ind = (local_cell_id * NUM_SURFACES + surf_id) * ncg;
        omp_set_lock(&_edge_corner_lock);

#pragma omp simd aligned(currents)
        for (int g=0; g < ncg; g++)
          _edge_corner_currents[first_ind+g] += currents[g];

        omp_unset_lock(&_edge_corner_lock);
      }
    }
    else {
      int pe = 0;
      for (int p=0; p < _num_polar/2; p++) {
        for (int e=0; e < _num_moc_groups; e++) {

          /* Get the CMFD group */
          cmfd_group = getCmfdGroup(e);

          currents[cmfd_group] += track_flux[pe]
              * _quadrature->getWeightInline(azim_index, p);
          pe++;
        }
      }

      /* Increment currents on face */
      if (surf_id < NUM_FACES) {
        _surface_currents->incrementValues
            (local_cell_id, surf_id*ncg, (surf_id+1)*ncg - 1, currents);
      }
      else {
        omp_set_lock(&_edge_corner_lock);

        int first_ind = (local_cell_id * NUM_SURFACES + surf_id) * ncg;

        /* Add contribution to corner current */
#pragma omp simd aligned(currents)
        for (int g=0; g < ncg; g++)
          _edge_corner_currents[first_ind+g] += currents[g];

        omp_unset_lock(&_edge_corner_lock);

      }
    }
  }
}
#endif /* CMFD_H_ */<|MERGE_RESOLUTION|>--- conflicted
+++ resolved
@@ -528,11 +528,6 @@
 
   int surf_id, cell_id, cmfd_group;
   int ncg = _num_cmfd_groups;
-<<<<<<< HEAD
-  CMFD_PRECISION currents[_num_cmfd_groups]
-       __attribute__ ((aligned(VEC_ALIGNMENT))) = {0.0};
-=======
->>>>>>> 0595a096
 
   /* Check if the current needs to be tallied */
   bool tally_current = false;
