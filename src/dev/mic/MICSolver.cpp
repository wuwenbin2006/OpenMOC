#include "MICSolver.h"


MICSolver::MICSolver(Geometry* geom, TrackGenerator* track_generator) :
  Solver(geom, track_generator) {

    setNumThreads(1);

    _FSR_materials = NULL;
    
    _materials = NULL;
    _dev_tracks = NULL;
    _track_index_offsets = NULL;
    track_index_offsets = 0;

    materials = 0;
    dev_tracks = 0;

    if (track_generator != NULL)
        setTrackGenerator(track_generator);

    if (geom != NULL)
        setGeometry(geom);

    FSR_volumes = 0;
    FSR_materials = 0;

    boundary_flux = 0;
    scalar_flux = 0;
    old_scalar_flux = 0;
    fission_source = 0;
    source = 0;
    old_source = 0;
    ratios = 0;

    polar_weights = 0;
    prefactor_array = 0;
}



MICSolver::~MICSolver() { 

    if (_materials != NULL) {
        delete [] _materials;
	_materials = NULL;

	/*
	size_t materials = this->materials;
        #pragma offload target(mic) in(materials)
	{
	    dev_material* ptr = (dev_material*)(materials);
	    free(ptr);
	}
	*/
    }

    if (_dev_tracks != NULL) {
        delete [] _dev_tracks;
	_dev_tracks = NULL;

	/*	size_t dev_tracks = this->dev_tracks;
        #pragma offload target(mic) in(dev_tracks)
	{
	    dev_track* ptr = (dev_track*)(dev_tracks);
	    free(ptr);
	}
	*/
    }

    if (_track_index_offsets != NULL) {
        delete [] _track_index_offsets;
	_track_index_offsets = NULL;
	/*
	size_t track_index_offsets = this->track_index_offsets;
        #pragma offload target(mic) in(track_index_offsets)
	{
	    int* ptr = (int*)track_index_offsets;
	    free(ptr);
	}
	*/
    }
    /*
    if (FSR_materials != 0) {
	size_t FSR_materials = this->FSR_materials;
        #pragma offload target(mic) in(FSR_materials)
	{
	    free((int*)FSR_materials);
	}
    }

    if (FSR_volumes != 0) {
        size_t FSR_volumes = this->FSR_volumes;
        #pragma offload target(mic) in(FSR_volumes)
	{
	    free((FP_PRECISION*)FSR_volumes);
	}      
    }

    if (prefactor_array != 0) {
        size_t prefactor_array = this->prefactor_array;
        #pragma offload target(mic) in(prefactor_array)
	{
	  free((FP_PRECISION*)prefactor_array);
	}
    }

    if (polar_weights != 0) {
        size_t polar_weights = this->polar_weights;
        #pragma offload target(mic) in(polar_weights)
	{
	  free((FP_PRECISION*)polar_weights);
	}
    }


    size_t boundary_flux = this->boundary_flux;
    size_t scalar_flux = this->scalar_flux;
    size_t old_scalar_flux = this->old_scalar_flux;
    size_t fission_source = this->fission_source;
    size_t source = this->source;
    size_t old_source = this->old_source;
    size_t ratios = this->ratios;

    #pragma offload target(mic) in(boundary_flux) \
      in(scalar_flux) in(old_scalar_flux) in(fission_source) \
      in(source) in(old_source) in(ratios)
    {
        FP_PRECISION* ptr1 = (FP_PRECISION*)(boundary_flux);
	FP_PRECISION* ptr2 = (FP_PRECISION*)(scalar_flux);
	FP_PRECISION* ptr3 = (FP_PRECISION*)(old_scalar_flux);
	FP_PRECISION* ptr4 = (FP_PRECISION*)(fission_source);
	FP_PRECISION* ptr5 = (FP_PRECISION*)(source);
	FP_PRECISION* ptr6 = (FP_PRECISION*)(old_source);
	FP_PRECISION* ptr7 = (FP_PRECISION*)(ratios);

	free(ptr1);
	free(ptr2);
	free(ptr3);
	free(ptr4);
	free(ptr5);
	free(ptr6);
	free(ptr7);
    }
    */
}


/**
 * @brief Returns the number of shared memory OpenMP threads in use.
 * @return the number of threads
 */
int MICSolver::getNumThreads() {
    return _num_threads;
}


FP_PRECISION MICSolver::getFSRScalarFlux(int fsr_id, int energy_group) {

    /* Error checking */
    if (fsr_id >= _num_FSRs)
        log_printf(ERROR, "Unable to return a scalar flux for FSR id = %d "
		 "in enery group %d since the solver only contains FSR with "
		   "IDs greater than or equal to %d", 
		   fsr_id, energy_group, _num_FSRs-1);
    if (fsr_id < 0)
        log_printf(ERROR, "Unable to return a scalar flux for FSR id = %d "
		  "in energy group %d since FSRs do not have negative IDs", 
		  fsr_id, energy_group);
    if (energy_group-1 >= _num_groups)
        log_printf(ERROR, "Unable to return a scalar flux for FSR id = %d "
		   "in energy group %d since the solver only has %d energy "
		   "groups", fsr_id, energy_group, _num_groups);
    if (energy_group <= 0)
        log_printf(ERROR, "Unable to return a scalar flux for FSR id = %d "
		 "in energy group %d since energy groups are greater than 1",
		 fsr_id, energy_group);

    return _scalar_flux(fsr_id,energy_group);
}


/**
 * @brief Return a 2D array indexed by flatsourceregion IDs and energy groups 
 *        which contains the corresponding fluxes for each flatsourceregion.
 * @return a 2D array of flatsourceregion scalar fluxes
 */
FP_PRECISION* MICSolver::getFSRScalarFluxes() {
    if (_scalar_flux == NULL)
        log_printf(ERROR, "Unable to returns the Solver's scalar flux array "
		 "since it has not yet been allocated in memory");

    return _scalar_flux;
}


/**
 * @brief Return an array indexed by flatsourceregion IDs with the
 *        corresponding flatsourceregion power.
 * @return an array of flatsourceregion powers
 */
FP_PRECISION* MICSolver::getFSRPowers() {
    if (_FSRs_to_powers == NULL)
        log_printf(ERROR, "Unable to returns the Solver's FSR power array "
		 "since it has not yet been allocated in memory");

    return _FSRs_to_powers;
}


/**
 * @brief Return an array indexed by flatsourceregion IDs with the
 *        corresponding pin cell power.
 * @return an array of flatsourceregion pin powers
 */
FP_PRECISION* MICSolver::getFSRPinPowers() {
    if (_FSRs_to_pin_powers == NULL)
        log_printf(ERROR, "Unable to returns the Solver's FSR pin power array "
		 "since it has not yet been allocated in memory");

    return _FSRs_to_pin_powers;
}


/**
 * @brief Sets the number of shared memory OpenMP threads to use (>0).
 * @details This method sets the number of threads to be no larger than the
 *          number of complementary angle pairs - reflecting angles which form
 *          cyclical tracks - since that is how OpenMOC parallizes loops.
 * @param num_threads the number of threads
 */
void MICSolver::setNumThreads(int num_threads) {
    if (num_threads <= 0)
        log_printf(ERROR, "Unable to set the number of threads for the Solver "
		   "to %d since it is less than or equal to 0", num_threads);

    _num_threads = num_threads;

    /* Set the number of threads for OpenMP */
    omp_set_num_threads(_num_threads);

    /* Set the number of threads on the target device */
    #pragma offload target(mic)
    {
        omp_set_num_threads(_num_threads);
    }
}


/**
 * @brief Sets the geometry for the solver.
 * @details The geometry must already have initialized flat source region maps
 *          and segmentized the trackgenerator's tracks.
 * @param geometry a pointer to a geometry
 */
void MICSolver::setGeometry(Geometry* geometry) {
    Solver::setGeometry(geometry);
    initializeMaterials();
}


/**
 * @brief Sets the trackgenerator with characteristic tracks for the solver.
 * @details The trackgenerator must already have generated tracks and have
 *          segmentized them using the geometry.
 * @param track_generator a pointer to a trackgenerator
 */
void MICSolver::setTrackGenerator(TrackGenerator* track_generator) {
    Solver::setTrackGenerator(track_generator);
    initializeTracks();
}


/**
 * @brief
 * @details
 */
void MICSolver::initializeMaterials() {

    double* sigma_t;
    double* sigma_a;
    double* sigma_f;
    double* nu_sigma_f;
    double* sigma_s;
    double* chi;
    int id;
    int uid;
  

    log_printf(INFO, "Initializing materials on the MIC...");

    /* Delete old materials array if it exists */
    if (_materials != NULL)
        delete[] _materials;

    /* Allocate memory for all tracks and track offset indices on the device */
    try{

	std::map<short int, Material*> host_materials=_geometry->getMaterials();
	std::map<short int, Material*>::iterator iter;

	/* Allocate memory for the array of materials */
        _materials = new dev_material[_num_materials];

	/* Allocate persistent array of materials on the MIC */
	size_t materials;
        #pragma offload target(mic) out(materials)
	{
	    dev_material* ptr = new dev_material[_num_materials];
	    materials = size_t(ptr);
	}

	this->materials = materials;

        /* Iterate through all materials and clone them into structures */
	for (iter=host_materials.begin(); iter != host_materials.end(); ++iter) {

	    uid = iter->second->getUid();
	    id = iter->second->getId();

	    cloneMaterialOnMIC(iter->second, &_materials[uid]);
	    
	    sigma_t = _materials[uid]._sigma_t;
	    sigma_a = _materials[uid]._sigma_a;
	    sigma_f = _materials[uid]._sigma_f;
	    nu_sigma_f = _materials[uid]._nu_sigma_f;
	    sigma_s = _materials[uid]._sigma_s;
	    chi = _materials[uid]._chi;

            #pragma offload target(mic) in(materials) in(id) in (uid) \
	      in(sigma_t : length(_num_groups) alloc_if(1) free_if(0)) \
	      in(sigma_a : length(_num_groups) alloc_if(1) free_if(0)) \
	      in(sigma_f : length(_num_groups) alloc_if(1) free_if(0)) \
	      in(nu_sigma_f : length(_num_groups) alloc_if(1) free_if(0)) \
	      in(sigma_s : length(_num_groups*_num_groups) alloc_if(1) free_if(0)) \
	      in(chi : length(_num_groups) alloc_if(1) free_if(0))
	    {
	        dev_material* ptr = (dev_material*)(materials);
		ptr[uid]._uid = uid;
		ptr[uid]._id = id;
		ptr[uid]._sigma_t = sigma_t;
		ptr[uid]._sigma_a = sigma_a;
		ptr[uid]._sigma_f = sigma_f;
		ptr[uid]._nu_sigma_f = nu_sigma_f;
		ptr[uid]._sigma_s = sigma_s;
		ptr[uid]._chi = chi;
	    }
	}
    }
    catch(std::exception &e) {
        log_printf(ERROR, "Could not allocate memory for the MIC solver's "
		   "materials. Backtrace:%s", e.what());
    }
}


/**
 * @brief
 * @details
 */
void MICSolver::initializeTracks() {

    log_printf(INFO, "Initializing tracks on the MIC...");

    /* Delete old tracks array if it exists */
    if (_dev_tracks != NULL)
        delete [] _dev_tracks;

    /* Delete old track index offsets array if it exists */
    if (_track_index_offsets != NULL)
        delete [] _track_index_offsets;

    /* Allocate array of tracks and memory for track index offsets */
    _dev_tracks = new dev_track[_tot_num_tracks];
    _track_index_offsets = new int[_num_azim+1];

    size_t dev_tracks;
    #pragma offload target(mic) out(dev_tracks)
    {
        dev_track* ptr = new dev_track[_tot_num_tracks];
        dev_tracks = size_t(ptr);
    }

    this->dev_tracks = dev_tracks;

    /* Allocate memory for all tracks and track offset indices on the device */
    try{

        /* Iterate through all tracks and clone them on the device */
        int counter = 0;
	int index;
	for (int i=0; i < _num_azim; i++) {

            _track_index_offsets[i] = counter;

	    for (int j=0; j < _num_tracks[i]; j++) {

	        /* Clone this track on the device */
	        cloneTrackOnMIC(&_tracks[i][j], &_dev_tracks[counter]);

		/* Make track reflective */
		index = computeScalarTrackIndex(_tracks[i][j].getTrackInI(),
					       _tracks[i][j].getTrackInJ());
		_dev_tracks[counter]._track_in = index;

		index = computeScalarTrackIndex(_tracks[i][j].getTrackOutI(), 
						_tracks[i][j].getTrackOutJ());
		_dev_tracks[counter]._track_out = index;

		counter++;



		size_t dev_tracks = this->dev_tracks;

		int uid = _tracks[i][j].getUid();
		int azim_angle_index = _tracks[i][j].getAzimAngleIndex();
		bool refl_in = _tracks[i][j].isReflIn();
		bool refl_out = _tracks[i][j].isReflOut();
		bool bc_in = _tracks[i][j].getBCIn();
		bool bc_out = _tracks[i][j].getBCOut();

		int track_in = computeScalarTrackIndex(_tracks[i][j].getTrackInI(),
					       _tracks[i][j].getTrackInJ());
		int track_out = computeScalarTrackIndex(
						     _tracks[i][j].getTrackOutI(),
						     _tracks[i][j].getTrackOutJ());

		int num_segments = _tracks[i][j].getNumSegments();

                #pragma offload target(mic) in(uid) in(azim_angle_index) \
		  in(num_segments) in(refl_in) in(refl_out) in(bc_in) \
		  in(bc_out) in(track_in) in(track_out) in(dev_tracks)
		{
		    dev_track* ptr = (dev_track*)(dev_tracks);
		    ptr[uid]._uid = uid;
		    ptr[uid]._azim_angle_index = azim_angle_index;
		    ptr[uid]._refl_in = refl_in;
		    ptr[uid]._refl_out = refl_out;
		    ptr[uid]._bc_in = bc_in;
		    ptr[uid]._bc_out = bc_out;
		    ptr[uid]._track_in = track_in;
		    ptr[uid]._track_out = track_out;
		    ptr[uid]._num_segments = num_segments;
		    ptr[uid]._segments = new dev_segment[num_segments];
		}

		segment* curr_segment;
		FP_PRECISION length;
		int region_uid;
		int material_uid;

		for (int s=0; s < _tracks[i][j].getNumSegments(); s++) {
		    curr_segment = _tracks[i][j].getSegment(s);
		    length = curr_segment->_length;
		    region_uid = curr_segment->_region_id;
		    material_uid = curr_segment->_material->getUid();

                    #pragma offload target(mic) in(dev_tracks) in(uid) \
		      in(s) in(length) in(region_uid) in(material_uid)
		    {
		        dev_track* ptr = (dev_track*)(dev_tracks);
		        ptr[uid]._segments[s]._length = length;
		        ptr[uid]._segments[s]._region_uid = region_uid;
			ptr[uid]._segments[s]._material_uid = material_uid;
		    }
		}
	    }
	}

	_track_index_offsets[_num_azim] = counter;

	size_t track_index_offsets;

	int* offsets = _track_index_offsets;

        #pragma offload target(mic) out(track_index_offsets) \
	  in(offsets : length(_num_azim+1))
	{
	    int* ptr = new int[_num_azim+1];
	    memcpy(ptr, offsets, (_num_azim+1)*sizeof(int));
	    track_index_offsets = size_t(ptr);
	}

	this->track_index_offsets = track_index_offsets;
    }

    catch(std::exception &e) {
        log_printf(ERROR, "Could not allocate memory for the solver's tracks "
		   "on the MIC. Backtrace:%s", e.what());
    }
}


/**
 * @brief Allocates memory for track boundary angular fluxes and 
 *        flatsourceregion scalar fluxes.
 * @details Deletes memory for old flux arrays if they were allocated from
 *          previous simulation.
 */
void MICSolver::initializeFluxArrays() {

    /* Delete old flux arrays if they exist */
    if (_boundary_flux != NULL)
        delete [] _boundary_flux;
    if (_scalar_flux != NULL)
        delete [] _scalar_flux;
    if (_old_scalar_flux != NULL)
        delete [] _old_scalar_flux;

    /* Allocate memory for all flux arrays */
    try{
        _boundary_flux = new FP_PRECISION[2*_tot_num_tracks*_polar_times_groups];
	_scalar_flux = new FP_PRECISION[_num_FSRs*_num_groups];
	_old_scalar_flux = new FP_PRECISION[_num_FSRs*_num_groups];

	size_t boundary_flux;
	size_t scalar_flux;
	size_t old_scalar_flux;

        #pragma offload target(mic) out(boundary_flux) \
          out(scalar_flux) out(old_scalar_flux)
	{
	  FP_PRECISION* ptr1 = new FP_PRECISION[2*_tot_num_tracks*_polar_times_groups];
	  FP_PRECISION* ptr2 = new FP_PRECISION[_num_FSRs*_num_groups];
	  FP_PRECISION* ptr3 = new FP_PRECISION[_num_FSRs*_num_groups];

	  boundary_flux = size_t(ptr1);
	  scalar_flux = size_t(ptr2);
	  old_scalar_flux = size_t(ptr3);
	}

	this->boundary_flux = boundary_flux;
	this->scalar_flux = scalar_flux;
	this->old_scalar_flux = old_scalar_flux;
    }
    catch(std::exception &e) {
        log_printf(ERROR, "Could not allocate memory for the solver's fluxes. "
		   "Backtrace:%s", e.what());
    }
}


/**
 * @brief Allocates memory for flatsourceregion source arrays.
 * @details Deletes memory for old source arrays if they were allocated from
 *          previous simulation.
 */
void MICSolver::initializeSourceArrays() {

    /* Delete old sources arrays if they exist */
    if (_fission_source != NULL)
        delete [] _fission_source;
    if (_source != NULL)
        delete [] _source;
    if (_old_source != NULL)
        delete [] _old_source;
    if (_ratios != NULL)
        delete [] _ratios;

    /* Allocate memory for all source arrays */
    try{
	_fission_source = new FP_PRECISION[_num_FSRs*_num_groups];
	_source = new FP_PRECISION[_num_FSRs*_num_groups];
	_old_source = new FP_PRECISION[_num_FSRs*_num_groups];
	_ratios = new FP_PRECISION[_num_FSRs*_num_groups];


	size_t fission_source;
	size_t source;
	size_t old_source;
	size_t ratios;

        #pragma offload target(mic) out(fission_source) \
	  out(source) out(old_source) out(ratios)
	{
	    FP_PRECISION* ptr1 = new FP_PRECISION[_num_FSRs*_num_groups];
	    FP_PRECISION* ptr2 = new FP_PRECISION[_num_FSRs*_num_groups];
	    FP_PRECISION* ptr3 = new FP_PRECISION[_num_FSRs*_num_groups];
	    FP_PRECISION* ptr4 = new FP_PRECISION[_num_FSRs*_num_groups];

	    fission_source = size_t(ptr1);
	    source = size_t(ptr2);
	    old_source = size_t(ptr3);
	    ratios = size_t(ptr4);
	}

	this->fission_source = fission_source;
	this->source = source;
	this->old_source = old_source;
	this->ratios = ratios;
    }
    catch(std::exception &e) {
        log_printf(ERROR, "Could not allocate memory for the solver's flat "
		   "source region sources array. Backtrace:%s", e.what());
    }
}


/**
 * @brief Allocates memory for flatsourceregion power arrays.
 * @details Deletes memory for power arrays if they were allocated from
 *          previous simulation.
 */
void MICSolver::initializePowerArrays() {

    /* Delete old power arrays if they exist */
    if (_FSRs_to_powers != NULL)
        delete [] _FSRs_to_powers;
    if (_FSRs_to_pin_powers != NULL)
        delete [] _FSRs_to_pin_powers;

    /* Allocate memory for FSR power and pin power arrays */
    try{
	_FSRs_to_powers = new FP_PRECISION[_num_FSRs];
	_FSRs_to_pin_powers = new FP_PRECISION[_num_FSRs];
    }
    catch(std::exception &e) {
        log_printf(ERROR, "Could not allocate memory for the solver's FSR "
		   "power arrays. Backtrace:%s", e.what());
    }
}


/**
 * @brief Creates a polar quadrature object for the solver.
 */
void MICSolver::initializePolarQuadrature() {
    /* Deletes the old quadrature if one existed */
    if (_quad != NULL)
        delete _quad;

    _quad = new Quadrature(_quadrature_type, _num_polar);
    _polar_times_groups = _num_groups * _num_polar;
}


/**
 * @brief This method computes the index for the jth track at azimuthal angle i.
 * @details This method is necessary since the array of tracks on the device 
 *          is a 1D array which needs a one-to-one mapping from the 2D jagged 
 *          array of tracks on the host.
 * @param i azimuthal angle number
 * @param j the jth track at angle i
 * @return an index into the device track array
 */
#pragma offload_attribute(push, target(mic))
int MICSolver::computeScalarTrackIndex(int i, int j) {

    int index =0;
    int p = 0;

    /* Iterate over each azimuthal angle and increment index by the number of
       tracks at each angle */
    while (p < i) {
        index += _num_tracks[p];
	p++;
    }

    /* Update index for this track since it is the jth track at angle i */
    index += j;
    
    return index;
}
#pragma offload_attribute(pop)



 
/**
 * @brief Pre-computes exponential pre-factors for each segment of each track 
 *        for each polar angle. 
 * @details This method will generate a hashmap which contains values of the 
 *          pre-factor for specific segment lengths (the keys into the hashmap).
 */
void MICSolver::precomputePrefactors() {

    /* Build exponential prefactor array based on table look up with linear 
     * interpolation */
    log_printf(INFO, "Building exponential prefactor hashtable...");

    FP_PRECISION azim_weight;

    _polar_weights = new FP_PRECISION[_num_azim*_num_polar];

    /* Precompute the total azimuthal weight for tracks at each polar angle */
    #pragma omp parallel for private (azim_weight)
    for (int i=0; i < _num_azim; i++) {
        azim_weight = _azim_weights[i];

        for (int p=0; p < _num_polar; p++)
	    _polar_weights(i,p) = azim_weight*_quad->getMultiple(p)*FOUR_PI;
    }

    /* Set size of prefactor array */
    int num_array_values = 10 * sqrt(1. / (8. * _source_convergence_thresh));
    _prefactor_spacing = 10. / num_array_values;
    _prefactor_array_size = _two_times_num_polar * num_array_values;
    _prefactor_max_index = _prefactor_array_size - _two_times_num_polar - 1.;
    
    log_printf(DEBUG, "Prefactor array size: %i, max index: %i",
	       _prefactor_array_size, _prefactor_max_index);

    /* allocate arrays */
    _prefactor_array = new FP_PRECISION[_prefactor_array_size];

    FP_PRECISION expon;
    FP_PRECISION intercept;
    FP_PRECISION slope;

    /* Create prefactor array */
    for (int i=0; i < num_array_values; i ++){
        for (int p=0; p < _num_polar; p++){
	    expon = exp(- (i * _prefactor_spacing) / _quad->getSinTheta(p));
	    slope = - expon / _quad->getSinTheta(p);
	    intercept = expon * (1 + (i * _prefactor_spacing) /
				 _quad->getSinTheta(p));
	    _prefactor_array[_two_times_num_polar * i + 2 * p] = slope;
	    _prefactor_array[_two_times_num_polar * i + 2 * p + 1] = intercept;
	}
    }

    /* Compute the reciprocal of the prefactor spacing */
    _inverse_prefactor_spacing = 1.0 / _prefactor_spacing;


    FP_PRECISION* _polar_weights = this->_polar_weights;
    FP_PRECISION* _prefactor_array = this->_prefactor_array;

    size_t polar_weights;
    size_t prefactor_array;

    #pragma offload target(mic) in(_polar_weights : length(_num_azim*_num_polar) \
				   alloc_if(1) free_if(0)) \
      in(_prefactor_array : length(_prefactor_array_size) alloc_if(1) free_if(0)) \
      out(polar_weights) out(prefactor_array)
    {
      polar_weights = size_t(_polar_weights);
      prefactor_array = size_t(_prefactor_array);
    }
      
    this->polar_weights = polar_weights;
    this->prefactor_array = prefactor_array;

    return;
}


/**
 * @brief Initializes each of the flatsourceregion objects inside the solver's
 *        array of flatsourceregions. 
 * @details This method assigns each flatsourceregion a unique, monotonically
 *          increasing ID, sets the material for each flatsourceregion, and 
 *          assigns a volume based on the cumulative length of all of the 
 *          segments inside the flatsourceregion.
 */
void MICSolver::initializeFSRs() {

    log_printf(INFO, "Initializing flat source regions...");

    /* Delete old FSRs array if it exists */
    if (_FSR_volumes != NULL)
        delete [] _FSR_volumes;

    if (_FSR_materials != NULL)
        delete [] _FSR_materials;

    _FSR_volumes = new FP_PRECISION[_num_FSRs];
    _FSR_materials = new int[_num_FSRs];

    int num_segments;
    segment* curr_segment;
    //    std::vector<segment*> segments;
    //    std::vector<segment*>::iterator iter;
    FP_PRECISION volume;
    CellBasic* cell;
    Material* material;
    Universe* univ_zero = _geometry->getUniverse(0);

    /* Initialize the FSR volumes to zero */
    memset(_FSR_volumes, FP_PRECISION(0.), _num_FSRs*sizeof(FP_PRECISION));

    /* Set each FSR's volume by accumulating the total length of all tracks
     * inside the FSR. Loop over azimuthal angle, track and segment. 
     * Note: this code region cannot be parallelized without a mutex lock
     * on FSR volume due to race conditions. */
    for (int i=0; i < _num_azim; i++) {
        for (int j=0; j < _num_tracks[i]; j++) {
	    num_segments = _tracks[i][j].getNumSegments();
	    //  	    segments = _tracks[i][j].getSegments();

	    //            for (iter=segments.begin(); iter != segments.end(); ++iter) {
	    for (int s=0; s < num_segments; s++) {
	        curr_segment = _tracks[i][j].getSegment(s);
	        volume = curr_segment->_length * _azim_weights[i];
		_FSR_volumes[curr_segment->_region_id] += volume;
	    }

	    //	        volume = (*iter)->_length * _azim_weights[i];
	    //		_FSR_volumes[(*iter)->_region_id] += volume;
	    //	    }
	}
    }

    /* Loop over all FSRs */
    #pragma omp parallel for private(cell, material)
    for (int r=0; r < _num_FSRs; r++) {

        /* Get the cell corresponding to this FSR from the geometry */
        cell = static_cast<CellBasic*>(_geometry->findCell(univ_zero, r));

	/* Get the cell's material and assign it to the FSR */
	material = _geometry->getMaterial(cell->getMaterial());
	_FSR_materials[r] = material->getUid();

	log_printf(DEBUG, "FSR id = %d has cell id = %d and material id = %d "
                  "and volume = %f", r, cell->getId(), 
                   _materials[_FSR_materials[r]]._uid, _FSR_volumes[r]);
    }

    size_t FSR_volumes;
    size_t FSR_materials;

    FP_PRECISION* _FSR_volumes = this->_FSR_volumes;
    int* _FSR_materials = this->_FSR_materials;

    #pragma offload target(mic) in(_FSR_materials : length(_num_FSRs) \
				   alloc_if(1) free_if(0)) \
      in(_FSR_volumes : length(_num_FSRs) alloc_if(1) free_if(0)) \
      out(FSR_volumes) out(FSR_materials)
    {
      FSR_volumes = size_t(_FSR_volumes);
      FSR_materials = size_t(_FSR_materials);
    }

    this->FSR_volumes = FSR_volumes;
    this->FSR_materials = FSR_materials;

    return;
}


/**
 * @brief Zero each track's boundary fluxes for each energy group and polar
 *        angle in the "forward" and "reverse" directions.
 */
MIC_ATTRIBUTE void MICSolver::zeroTrackFluxes() {

    /* Loop over azimuthal angle, track, polar angle, energy group
     * and set each track's incoming and outgoing flux to zero */
<<<<<<< HEAD
    #pragma offload target(mic) in(boundary_flux) 
    {
        FP_PRECISION* _boundary_flux = (FP_PRECISION*)(boundary_flux);

        #pragma omp parallel for
        for (int i=0; i < _tot_num_tracks; i++) {
	    for (int pe2=0; pe2 < 2*_polar_times_groups; pe2++)
	        _boundary_flux(i,pe2) = 0.0;
	}
=======

    #pragma offload target(mic)	\
      inout(_boundary_flux:length(2*_tot_num_tracks*_polar_times_groups))
    #pragma omp parallel for
    for (int i=0; i < _tot_num_tracks; i++) {
        for (int pe2=0; pe2 < 2*_polar_times_groups; pe2++)
    	    _boundary_flux(i,pe2) = 0.0;
>>>>>>> d4757aac
    }

    return;
}


/**
 * @brief Set the scalar flux for each energy group inside each 
 *        flatsourceregion to a constant value.
 * @param value the value to assign to each flat source region flux
 */
MIC_ATTRIBUTE void MICSolver::flattenFSRFluxes(FP_PRECISION value) {

    /* Loop over all FSRs and energy groups */
    #pragma offload target(mic) in(scalar_flux, old_scalar_flux)
    {
        FP_PRECISION* _scalar_flux = (FP_PRECISION*)(scalar_flux);
	FP_PRECISION* _old_scalar_flux = (FP_PRECISION*)(old_scalar_flux);

        #pragma omp parallel for
        for (int r=0; r < _num_FSRs; r++) {
            for (int e=0; e < _num_groups; e++) {
	        _scalar_flux(r,e) = value;
		_old_scalar_flux(r,e) = value;
	    }
	}
    }

    return;
}


/**
 * @brief Set the source for each energy group inside each flatsourceregion
 *        to a constant value.
 * @param value the value to assign to each flat source region source
 */
void MICSolver::flattenFSRSources(FP_PRECISION value) {

    /* Loop over all FSRs and energy groups */
    #pragma offload target(mic) in(source, old_source)
    {

        FP_PRECISION* _source = (FP_PRECISION*)(source);
	FP_PRECISION* _old_source = (FP_PRECISION*)(old_source);

        #pragma omp parallel for
        for (int r=0; r < _num_FSRs; r++) {
	    for (int e=0; e < _num_groups; e++) {
	   
	        _source(r,e) = value;
		_old_source(r,e) = value;
	    }
	}
    }

    return;
}


/**
 * @brief Normalizes all flatsourceregion scalar fluxes and track boundary
 *        angular fluxes to the total fission source (times nu).
 */
void MICSolver::normalizeFluxes() {

    FP_PRECISION tot_fission_source;
    FP_PRECISION norm_factor;

    size_t materials = this->materials;

    /* Compute total fission source for each region, energy group */
    /* Loop over all FSRs and energy groups */
    #pragma offload target(mic) in(fission_source) in(scalar_flux) \
      in(FSR_volumes) in(FSR_materials) in(materials) inout(tot_fission_source)
    {
        FP_PRECISION volume;
	double* nu_sigma_f;

	FP_PRECISION* _scalar_flux = (FP_PRECISION*)(scalar_flux);
	FP_PRECISION* _fission_source = (FP_PRECISION*)(fission_source);
	FP_PRECISION* _FSR_volumes = (FP_PRECISION*)(FSR_volumes);
	int* _FSR_materials = (int*)(FSR_materials);
	dev_material* _materials = (dev_material*)(materials);

        #pragma omp parallel for private(volume, nu_sigma_f)
        for (int r=0; r < _num_FSRs; r++) {

	    /* Get pointers to important data structures */
	    nu_sigma_f = _materials[_FSR_materials[r]]._nu_sigma_f;
	    volume = _FSR_volumes[r];

	    for (int e=0; e < _num_groups; e++)
		_fission_source(r,e) = nu_sigma_f[e] * _scalar_flux(r,e) * volume;
	}

	/* Compute the total fission source */
        tot_fission_source = pairwise_sum<FP_PRECISION>(_fission_source, 
							    _num_FSRs*_num_groups);
    }

    /* Normalize scalar fluxes in each region */
    norm_factor = 1.0 / tot_fission_source;

    log_printf(DEBUG, "Normalization factor = %f", norm_factor);

    #pragma offload target(mic) in(norm_factor) in(scalar_flux) 
    {
        FP_PRECISION* _scalar_flux = (FP_PRECISION*)(scalar_flux);

        #pragma omp parallel for
        for (int r=0; r < _num_FSRs; r++) {
	    for (int e=0; e < _num_groups; e++) {
	        _scalar_flux(r,e) *= norm_factor;
	    }
	}
    }

    /* Normalize angular boundary fluxes for each track */
    #pragma offload target(mic) in(norm_factor) in(boundary_flux)
    {
        FP_PRECISION* _boundary_flux = (FP_PRECISION*)(boundary_flux);

        #pragma omp parallel for
        for (int i=0; i < _tot_num_tracks; i++) {
	    for (int pe2=0; pe2 < 2*_polar_times_groups; pe2++) {
	        _boundary_flux(i,pe2) *= norm_factor;
	    }
	}
    }

    return;
}


/**
 * @brief Computes the total source (fission and scattering) in each flat 
 *        source region.
 * @details This method computes the total source in each region based on
 *          this iteration's current approximation to the scalar flux. A
 *          residual for the source with respect to the source compute on
 *          the previous iteration is computed and returned. The residual
 *          is determined as follows:
 *          /f$ res = \sqrt{\frac{\displaystyle\sum \displaystyle\sum 
 *                    \left(\frac{Q^i - Q^{i-1}{Q^i}\right)^2}{# FSRs}} \f$
 *
 * @return the residual between this source and the previous source
 */
FP_PRECISION MICSolver::computeFSRSources() {

    FP_PRECISION source_residual;

    #pragma offload target(mic) in(boundary_flux) in(FSR_materials) \
      in(materials) in(scalar_flux) in(source) in(old_source) in(ratios) \
      inout(source_residual)
    {
        FP_PRECISION* _boundary_flux = (FP_PRECISION*)(boundary_flux);
	FP_PRECISION* _scalar_flux = (FP_PRECISION*)(scalar_flux);
	FP_PRECISION* _source = (FP_PRECISION*)(source);
	FP_PRECISION* _old_source = (FP_PRECISION*)(old_source);
	FP_PRECISION* _ratios = (FP_PRECISION*)(ratios);
	int* _FSR_materials = (int*)(FSR_materials);
	dev_material* _materials = (dev_material*)(materials);

	FP_PRECISION* source_residuals = new FP_PRECISION[_num_groups*_num_FSRs];

	FP_PRECISION scatter_source;
	FP_PRECISION fission_source;
	double* nu_sigma_f;
	double* sigma_s;
	double* sigma_t;
	double* chi;
	dev_material* material;

        #pragma omp parallel for private(material, nu_sigma_f, \
	  chi, sigma_s, sigma_t, fission_source, scatter_source)
        for (int r=0; r < _num_FSRs; r++) {

	    FP_PRECISION* scatter_sources = new FP_PRECISION[_num_groups];
	    FP_PRECISION* fission_sources = new FP_PRECISION[_num_groups];

	    material = &_materials[_FSR_materials[r]];
	    nu_sigma_f = material->_nu_sigma_f;
	    chi = material->_chi;
	    sigma_s = material->_sigma_s;
	    sigma_t = material->_sigma_t;

	    /* Compute fission source for each group */
	    for (int e=0; e < _num_groups; e++)
	        fission_sources[e] = _scalar_flux(r,e) * nu_sigma_f[e];		

	    fission_source = pairwise_sum<FP_PRECISION>(fission_sources, 
							    _num_groups);
	
	    /* Compute total scattering source for group G */
	    for (int G=0; G < _num_groups; G++) {
	        scatter_source = 0;

		for (int g=0; g < _num_groups; g++)
		    scatter_sources[g] =sigma_s[G*_num_groups+g]*_scalar_flux(r,g);

		scatter_source = pairwise_sum<FP_PRECISION>(scatter_sources, 
                                                        _num_groups);

		/* Set the total source for region r in group G */
		_source(r,G) = ((1.0 / _k_eff) * fission_source *
				chi[G] + scatter_source) * ONE_OVER_FOUR_PI;

		_ratios(r,G) = _source(r,G) / sigma_t[G];

		/* Compute the norm of residual of the source in region, group */
		if (fabs(_source(r,G)) > 1E-10)
		    source_residuals(r,G) = pow((_source(r,G) - _old_source(r,G)) 
						/ _source(r,G), 2);
	    
		/* Update the old source */
		_old_source(r,G) = _source(r,G);
	    }

	    delete [] scatter_sources;
	    delete [] fission_sources;
	}

	source_residual = pairwise_sum<FP_PRECISION>(source_residuals, 
							 _num_FSRs*_num_groups);
    
	delete [] source_residuals;
    }

    /* Sum up the residuals from each group and in each region */
    source_residual = sqrt(source_residual / _num_FSRs);

    return source_residual;
}


/**
 * @brief Compute \f$ k_{eff} \f$ from the total fission and absorption rates.
 * @details This method computes the current approximation to the 
 *          multiplication factor on this iteration as follows:
 *          \f$ k_{eff} = \frac{\displaystyle\sum \displaystyle\sum \nu
 *                        \Sigma_f \Phi V}{\displaystyle\sum 
 *                        \displaystyle\sum \Sigma_a \Phi V} \f$
 */
void MICSolver::computeKeff() {

    double tot_abs = 0.0;
    double tot_fission = 0.0;

    #pragma offload target(mic) in(FSR_volumes) in(FSR_materials) \
      in(materials) in(scalar_flux) inout(tot_abs, tot_fission)
    {
        FP_PRECISION* _FSR_volumes = (FP_PRECISION*)(FSR_volumes);
	int* _FSR_materials = (int*)(FSR_materials);
	dev_material* _materials = (dev_material*)(materials);
	FP_PRECISION* _scalar_flux = (FP_PRECISION*)(scalar_flux);

	dev_material* material;
	double* sigma_a;
	double* nu_sigma_f;
	FP_PRECISION volume;
	
	FP_PRECISION* absorption_rates = new FP_PRECISION[_num_FSRs*_num_groups];
	FP_PRECISION* fission_rates = new FP_PRECISION[_num_FSRs*_num_groups];

        #pragma omp parallel for private(volume, material, sigma_a, nu_sigma_f)
	for (int r=0; r < _num_FSRs; r++) {

	    volume = _FSR_volumes[r];
	    material = &_materials[_FSR_materials[r]];
	    sigma_a = material->_sigma_a;
	    nu_sigma_f = material->_nu_sigma_f;
	    
	    for (int e=0; e < _num_groups; e++) {
	        absorption_rates[r*_num_groups+e] = sigma_a[e] * _scalar_flux(r,e) * volume;
		fission_rates[r*_num_groups+e] = nu_sigma_f[e] * _scalar_flux(r,e) * volume;
	    }
	}

	tot_abs = pairwise_sum<FP_PRECISION>(absorption_rates, _num_FSRs*_num_groups);
	tot_fission = pairwise_sum<FP_PRECISION>(fission_rates, _num_FSRs*_num_groups);
    
	delete [] absorption_rates;
	delete [] fission_rates;
    }

    _k_eff = tot_fission / (tot_abs + _leakage);

    log_printf(DEBUG, "tot_abs = %f, tot_fission = %f, leakage = %f, "
	       "k_eff = %f", tot_abs, tot_fission, _leakage, _k_eff);

    return;
}


/**
 * @brief Checks if scalar flux has converged within the threshold.
 * @return true if converged, false otherwise
 */
bool MICSolver::isScalarFluxConverged() {

    bool converged = true;

    #pragma offload target(mic) in(scalar_flux) in(old_scalar_flux) \
      inout(converged)
    {
        FP_PRECISION* _scalar_flux = (FP_PRECISION*)(scalar_flux);
        FP_PRECISION* _old_scalar_flux = (FP_PRECISION*)(old_scalar_flux);

        #pragma omp parallel for
        for (int r=0; r < _num_FSRs; r++) {
	    for (int e=0; e < _num_groups; e++) {

	        if (fabs((_scalar_flux(r,e) - _old_scalar_flux(r,e)) /
			 _old_scalar_flux(r,e)) > _flux_convergence_thresh)

		  converged = false;

		/* Update old scalar flux */
		_old_scalar_flux(r,e) = _scalar_flux(r,e);
	    }
	}
    }

    return converged;
}


/**
 * This method performs on or more fixed source iterations by integrating
 * the flux along each track and updating the boundary fluxes for the
 * corresponding output track, while updating the scalar flux in each
 * flat source region
 * @param max_iterations the maximum number of iterations allowed
 */
void MICSolver::transportSweep(int max_iterations) {

    bool converged = false;

<<<<<<< HEAD
    log_printf(DEBUG, "Transport sweep with max_iterations = %d and "
	       "# threads = %d", max_iterations, _num_threads);

    FP_PRECISION leakage;
=======
    int thread_id;
    int fsr_id;
    int track_out_id;

    FP_PRECISION fsr_flux;
    FP_PRECISION volume;

    FP_PRECISION sigma_t_l;
    int index;

    bool bc;
    int start;
    int pe;

    dev_track* curr_track;
    dev_segment* curr_segment;
    dev_material* curr_material;
    int num_segments;
    FP_PRECISION delta;

    double* sigma_t;

    /* Allocate memory for each thread's FSR scalar fluxes and leakages */
    FP_PRECISION* thread_flux = new FP_PRECISION[_num_threads * _num_FSRs * 
                                                                 _num_groups];
    FP_PRECISION* thread_leakage = new FP_PRECISION[2*_tot_num_tracks];

    /* Initialize thread fluxes and leakages to zero */
    memset(thread_flux, FP_PRECISION(0.), 
            _num_threads*_num_FSRs*_num_groups*sizeof(FP_PRECISION));
    memset(thread_leakage, FP_PRECISION(0.), 
            2*_tot_num_tracks*sizeof(FP_PRECISION));

    log_printf(DEBUG, "Transport sweep with max_iterations = %d and "
	       "# threads = %d", max_iterations, _num_threads);


    int tid_max[2] = { _track_index_offsets[_num_azim / 2], 
		       _track_index_offsets[_num_azim]    };
    int tid_min[2] = {0, _track_index_offsets[_num_azim / 2] };
>>>>>>> d4757aac

    /* Loop for until converged or max_iterations is reached */
    for (int i=0; i < max_iterations; i++) {

        /* Initialize the global total leakage tally to zero */
        leakage = 0.0;

        /* Initialize flux in each region to zero */
        flattenFSRFluxes(0.0);

<<<<<<< HEAD
        #pragma offload target(mic) in(dev_tracks) in(materials) \
	  in(scalar_flux) in(boundary_flux) in(ratios) in(prefactor_array) \
	  in(polar_weights) in(track_index_offsets) in(FSR_volumes) \
	  in(FSR_materials) inout(leakage)
        {

	    FP_PRECISION volume;

	    double* sigma_t;

	    /* Allocate memory for thread FSR scalar fluxes and leakages */
	    FP_PRECISION* thread_flux = new FP_PRECISION[_num_threads * 
							 _num_FSRs * 
							 _num_groups];

	    FP_PRECISION* thread_leakage = new FP_PRECISION[2*_tot_num_tracks];

	    /* Initialize thread fluxes and leakages to zero */
	    memset(thread_flux, FP_PRECISION(0.), 
		   _num_threads*_num_FSRs*_num_groups*sizeof(FP_PRECISION));
	    memset(thread_leakage, FP_PRECISION(0.), 
		   2*_tot_num_tracks*sizeof(FP_PRECISION));

	    dev_track* _dev_tracks = (dev_track*)(dev_tracks);
	    dev_material* _materials = (dev_material*)(materials);
	    FP_PRECISION* _scalar_flux = (FP_PRECISION*)(scalar_flux);
	    FP_PRECISION* _boundary_flux = (FP_PRECISION*)(boundary_flux);
	    FP_PRECISION* _ratios = (FP_PRECISION*)(ratios);
	    FP_PRECISION* _prefactor_array = (FP_PRECISION*)(prefactor_array);
	    FP_PRECISION* _polar_weights = (FP_PRECISION*)(polar_weights);
	    int* _track_index_offsets = (int*)(track_index_offsets);
	    FP_PRECISION* _FSR_volumes = (FP_PRECISION*)(FSR_volumes);
	    int* _FSR_materials = (int*)(FSR_materials);

	    /* Loop over each thread and azimuthal angle.
	     * If we are using more than 1 thread then we create 
	     * separate threads for each pair of complementary  
	     * azimuthal angles - angles which wrap into cycles */
	    for (int t=0; t < 2; t++) {

	        int thread_id;

		int fsr_id;
		int track_out_id;
		
		FP_PRECISION fsr_flux;
		
		FP_PRECISION sigma_t_l;
		int index;
		
		bool bc;
		int start;
		int pe;
	    
		dev_track* curr_track;
		dev_segment* curr_segment;
		dev_material* curr_material;
		int num_segments;
		FP_PRECISION delta;

		int tid_max[2] = { _track_index_offsets[_num_azim / 2], 
				   _track_index_offsets[_num_azim]    };
		int tid_min[2] = {0, _track_index_offsets[_num_azim / 2] };

                #pragma omp parallel for private(track_out_id, bc, fsr_id, \
		  curr_track, curr_segment, num_segments, curr_material, \
	          sigma_t, fsr_flux, delta, pe, sigma_t_l, index, thread_id, start)
		for (int track_id=tid_min[t]; track_id < tid_max[t]; track_id++){
	        
		    thread_id = omp_get_thread_num();

		    /* Initialize local pointers to important data structures */
		    curr_track = &_dev_tracks[track_id];
		    num_segments = curr_track->_num_segments;

		    /* Loop over each segment in forward direction */
		    for (int s=0; s < num_segments; s++) {

		        curr_segment = &curr_track->_segments[s];
			fsr_id = curr_segment->_region_uid;
			curr_material = &_materials[curr_segment->_material_uid];
			sigma_t = curr_material->_sigma_t;

			/* Initialize polar angle and energy group counter */
			pe = 0;
			
			/* Loop over energy groups */
			for (int e=0; e < _num_groups; e++) {

			    fsr_flux = 0.;
			    sigma_t_l = sigma_t[e] * curr_segment->_length;
			    index = int(sigma_t_l * _inverse_prefactor_spacing)*_two_times_num_polar;

			    /* Loop over polar angles */
			    for (int p=0; p < _num_polar; p++){
			        delta = (_boundary_flux(track_id,pe) - 
					 _ratios(fsr_id,e)) * 
				        prefactor(index,p,sigma_t_l);
				fsr_flux += delta * _polar_weights[p];
				_boundary_flux(track_id,pe) -= delta;
				pe++;
			    }
		    
			    /* Increment the scalar flux for this thread' copy
			     * of this flat source region */
			    thread_flux(thread_id,fsr_id,e) += fsr_flux;
			}
		    }
		
		    /* Transfer flux to outgoing track */
		    track_out_id = curr_track->_track_out;
		    bc = curr_track->_bc_out;
		    start = curr_track->_refl_out * _polar_times_groups;
		    
		    for (pe=0; pe < _polar_times_groups; pe++) {
		      _boundary_flux(track_out_id,start+pe) = 
			_boundary_flux(track_id,pe) * bc;		  
		      thread_leakage[2*track_id] += _boundary_flux(track_id,pe) 
			* _polar_weights[pe%_num_polar] * (!bc);
		    }		    

		    /* Loop over each segment in reverse direction */
		    for (int s=num_segments-1; s > -1; s--) {
		      
		        curr_segment = &curr_track->_segments[s];
			fsr_id = curr_segment->_region_uid;
			curr_material = &_materials[curr_segment->_material_uid];
			sigma_t = curr_material->_sigma_t;		    
			
			/* Initialize polar angle and energy group counter */
			pe = _polar_times_groups;
		    
			/* Loop over energy groups */
			for (int e=0; e < _num_groups; e++) {
			    fsr_flux = 0.;
			    sigma_t_l = sigma_t[e] * curr_segment->_length;

			    index = int(sigma_t_l*_inverse_prefactor_spacing)*_two_times_num_polar;			
			    /* Loop over polar angles */
			    for (int p=0; p < _num_polar; p++){
			        delta = (_boundary_flux(track_id,pe) - 
					_ratios(fsr_id,e)) * 
				        prefactor(index,p,sigma_t_l);
				fsr_flux += delta * _polar_weights[p];
				_boundary_flux(track_id,pe) -= delta;
				pe++;
			    }
			
			    /* Increment the scalar flux for this thread' copy
			     * of this flat source region */
			    thread_flux(thread_id,fsr_id,e) += fsr_flux;
=======
	/* Loop over each thread and azimuthal angle.
	 * If we are using more than 1 thread then we create 
	 * separate threads for each pair of complementary  
	 * azimuthal angles - angles which wrap into cycles */
	/* Loop over each thread */
	for (int t=0; t < 2; t++) {
	  
            #pragma omp parallel for private(track_out_id, bc, fsr_id,	\
	      curr_track, curr_segment, num_segments, curr_material, \
	      sigma_t, fsr_flux, delta, pe, sigma_t_l, index, thread_id, start)
	    for (int track_id=tid_min[t]; track_id < tid_max[t]; track_id++) {
	        
	        thread_id = omp_get_thread_num();
		
		/* Initialize local pointers to important data structures */
		curr_track = &_dev_tracks[track_id];
		num_segments = curr_track->_num_segments;

		/* Loop over each segment in forward direction */
		for (int s=0; s < num_segments; s++) {

		    curr_segment = &curr_track->_segments[s];
		    fsr_id = curr_segment->_region_uid;
		    curr_material = &_materials[curr_segment->_material_uid];
		    sigma_t = curr_material->_sigma_t;		    

		    /* Initialize polar angle and energy group counter */
		    pe = 0;
		    
		    /* Loop over energy groups */
		    for (int e=0; e < _num_groups; e++) {
		        fsr_flux = 0.;
		        sigma_t_l = sigma_t[e] * curr_segment->_length;
		        index = computePrefactorIndex(sigma_t_l);
		      
			/* Loop over polar angles */
		        for (int p=0; p < _num_polar; p++){
			    delta = (_boundary_flux(track_id,pe) - 
				     _ratios(fsr_id,e)) * 
			             prefactor(index,p,sigma_t_l);
			    fsr_flux += delta * _polar_weights[p];
			    _boundary_flux(track_id,pe) -= delta;
			    pe++;
>>>>>>> d4757aac
			}

<<<<<<< HEAD
		    /* Transfer flux to outgoing track */
		    track_out_id = curr_track->_track_in;
		    bc = curr_track->_bc_in;
		    start = curr_track->_refl_in * _polar_times_groups;
		    
		    for (pe=0; pe < _polar_times_groups; pe++) {
		        _boundary_flux(track_out_id,start+pe) = 
			  _boundary_flux(track_id,_polar_times_groups+pe) * bc;
		      
			thread_leakage[2*track_id+1] += 
			  _boundary_flux(track_id,_polar_times_groups+pe) 
			  * _polar_weights[pe%_num_polar] * (!bc);
		    }
		}       

		/** Reduce leakage across threads */
		leakage += pairwise_sum<FP_PRECISION>(thread_leakage, 
							 _tot_num_tracks);
	    }
=======
			/* Increment the scalar flux for this thread' copy
			 * of this flat source region */
			thread_flux(thread_id,fsr_id,e) += fsr_flux;
		    }			    
		}

		/* Transfer flux to outgoing track */
		track_out_id = curr_track->_track_out;
		bc = curr_track->_bc_out;
		start = curr_track->_refl_out * _polar_times_groups;

		for (pe=0; pe < _polar_times_groups; pe++) {
		    _boundary_flux(track_out_id,start+pe) = 
		          _boundary_flux(track_id,pe) * bc;
		  
		    thread_leakage[2*track_id] += _boundary_flux(track_id,pe) 
		          * _polar_weights[pe%_num_polar] * (!bc);
		}


		/* Loop over each segment in reverse direction */
		for (int s=num_segments-1; s > -1; s--) {

		    curr_segment = &curr_track->_segments[s];
		    fsr_id = curr_segment->_region_uid;
		    curr_material = &_materials[curr_segment->_material_uid];
		    sigma_t = curr_material->_sigma_t;		    

		    /* Initialize polar angle and energy group counter */
		    pe = _polar_times_groups;
		    
		    /* Loop over energy groups */
		    for (int e=0; e < _num_groups; e++) {
		        fsr_flux = 0.;
		        sigma_t_l = sigma_t[e] * curr_segment->_length;
		        index = computePrefactorIndex(sigma_t_l);
		      
			/* Loop over polar angles */
		        for (int p=0; p < _num_polar; p++){
			    delta = (_boundary_flux(track_id,pe) - 
				     _ratios(fsr_id,e)) * 
			             prefactor(index,p,sigma_t_l);
			    fsr_flux += delta * _polar_weights[p];
			    _boundary_flux(track_id,pe) -= delta;
			    pe++;
			}

			/* Increment the scalar flux for this thread' copy
			 * of this flat source region */
			thread_flux(thread_id,fsr_id,e) += fsr_flux;
		    }			    
		}

		/* Transfer flux to outgoing track */
		track_out_id = curr_track->_track_in;
		bc = curr_track->_bc_in;
		start = curr_track->_refl_in * _polar_times_groups;

		for (pe=0; pe < _polar_times_groups; pe++) {
		    _boundary_flux(track_out_id,start+pe) = 
		          _boundary_flux(track_id,_polar_times_groups+pe) * bc;
		  
		    thread_leakage[2*track_id+1] += 
		          _boundary_flux(track_id,_polar_times_groups+pe) 
		          * _polar_weights[pe%_num_polar] * (!bc);
		}
	    }   
	}

        /** Reduce leakage across threads */
	_leakage = pairwise_sum<FP_PRECISION>(thread_leakage, 2*_tot_num_tracks) * 0.5;
>>>>>>> d4757aac

	    /* Reduce scalar fluxes across threads from transport sweep and
	     * add in source term and normalize flux to volume for each region */
	    /* Loop over flat source regions, energy groups */
            #pragma omp parallel for private(volume, sigma_t)
	    for (int r=0; r < _num_FSRs; r++) {

	        volume = _FSR_volumes[r];
		sigma_t = _materials[_FSR_materials[r]]._sigma_t;
	      
		for (int e=0; e < _num_groups; e++) {
		  
		  /* Reduce flux across threads from transport sweep */
		  for (int t=0; t < _num_threads; t++)
		      _scalar_flux(r,e) += thread_flux(t,r,e);
	      
		  _scalar_flux(r,e) *= 0.5;
		  _scalar_flux(r,e) = FOUR_PI * _ratios(r,e) + 
		    (_scalar_flux(r,e) / (sigma_t[e] * volume));

		}
	    }

	    delete [] thread_flux;
	    delete [] thread_leakage;
	}
	      
        _leakage = leakage * 0.5;
	    
	    /* Check for convergence if max_iterations > 1 */
	if (max_iterations == 1 || isScalarFluxConverged())
	    return;
    }
	
	log_printf(WARNING, "Scalar flux did not converge after %d iterations",
		   max_iterations);
	
    return;
}





/**
 * Computes keff on the by performing a series of fixed source
 * iterations and updating the fission and scattering sources in each
 * flat source region of the geometry
 * @param max_iterations the maximum number of iterations allowed
 * @return the value of keff computed
 */
FP_PRECISION MICSolver::convergeSource(int max_iterations) {

    /* Error checking */
    if (_geometry == NULL)
        log_printf(ERROR, "The Solver is unable to converge the source "
		   "since it does not contain a Geometry");
    if (_track_generator == NULL)
        log_printf(ERROR, "The Solver is unable to converge the source "
		   "since it does not contain a TrackGenerator");

    log_printf(NORMAL, "Converging the source...");

    /* Counter for the number of iterations to converge the source */
    _num_iterations = 0;

    /* An initial guess for the eigenvalue */
    _k_eff = 1.0;

    /* The residual on the source */
    FP_PRECISION residual = 0.0;

    /* Initialize data structures */
    initializePolarQuadrature();
    initializeFluxArrays();
    initializeSourceArrays();
    initializePowerArrays();
    precomputePrefactors();
    initializeFSRs();

    /* Check that each FSR has at least one segment crossing it */
    checkTrackSpacing();

    /* Set scalar flux to unity for each region */
    flattenFSRFluxes(1.0);
    flattenFSRSources(1.0);
    zeroTrackFluxes();

    /* Source iteration loop */
    for (int i=0; i < max_iterations; i++) {

        log_printf(NORMAL, "Iteration %d: \tk_eff = %1.6f"
		 "\tres = %1.3E", i, _k_eff, residual);

	normalizeFluxes();
	residual = computeFSRSources();
	transportSweep(1);
	computeKeff();
	_num_iterations++;

	if (i > 1 && residual < _source_convergence_thresh){
//	    transportSweep(1000);
	    return _k_eff;
	}
    }

    log_printf(WARNING, "Unable to converge the source after %d iterations",
	       max_iterations);

    return _k_eff;
}



void MICSolver::computePinPowers() {
}


/**
 * @brief Compute the index into the exponential prefactor hashtable.
 * @details This method computes the index into the exponential prefactor
 *          hashtable for a segment length multiplied by the total 
 *          cross-section of the material the segment resides in.
 * @param sigm_t_l the cross-section multiplied by segment length
 * @return the hasthable index
 */ 
#pragma offload_attribute(push, target(mic))
int MICSolver::computePrefactorIndex(FP_PRECISION sigma_t_l) {
    return int(sigma_t_l * _inverse_prefactor_spacing) * _two_times_num_polar;
}
#pragma offload_attribute(pop)<|MERGE_RESOLUTION|>--- conflicted
+++ resolved
@@ -848,7 +848,6 @@
 
     /* Loop over azimuthal angle, track, polar angle, energy group
      * and set each track's incoming and outgoing flux to zero */
-<<<<<<< HEAD
     #pragma offload target(mic) in(boundary_flux) 
     {
         FP_PRECISION* _boundary_flux = (FP_PRECISION*)(boundary_flux);
@@ -858,15 +857,6 @@
 	    for (int pe2=0; pe2 < 2*_polar_times_groups; pe2++)
 	        _boundary_flux(i,pe2) = 0.0;
 	}
-=======
-
-    #pragma offload target(mic)	\
-      inout(_boundary_flux:length(2*_tot_num_tracks*_polar_times_groups))
-    #pragma omp parallel for
-    for (int i=0; i < _tot_num_tracks; i++) {
-        for (int pe2=0; pe2 < 2*_polar_times_groups; pe2++)
-    	    _boundary_flux(i,pe2) = 0.0;
->>>>>>> d4757aac
     }
 
     return;
@@ -1166,6 +1156,9 @@
  * @brief Checks if scalar flux has converged within the threshold.
  * @return true if converged, false otherwise
  */
+#ifdef MIC
+#pragma offload_attribute(push, target(mic))
+#endif
 bool MICSolver::isScalarFluxConverged() {
 
     bool converged = true;
@@ -1193,6 +1186,9 @@
 
     return converged;
 }
+#ifdef MIC
+#pragma offload_attribute(pop)
+#endif
 
 
 /**
@@ -1206,53 +1202,10 @@
 
     bool converged = false;
 
-<<<<<<< HEAD
     log_printf(DEBUG, "Transport sweep with max_iterations = %d and "
 	       "# threads = %d", max_iterations, _num_threads);
 
     FP_PRECISION leakage;
-=======
-    int thread_id;
-    int fsr_id;
-    int track_out_id;
-
-    FP_PRECISION fsr_flux;
-    FP_PRECISION volume;
-
-    FP_PRECISION sigma_t_l;
-    int index;
-
-    bool bc;
-    int start;
-    int pe;
-
-    dev_track* curr_track;
-    dev_segment* curr_segment;
-    dev_material* curr_material;
-    int num_segments;
-    FP_PRECISION delta;
-
-    double* sigma_t;
-
-    /* Allocate memory for each thread's FSR scalar fluxes and leakages */
-    FP_PRECISION* thread_flux = new FP_PRECISION[_num_threads * _num_FSRs * 
-                                                                 _num_groups];
-    FP_PRECISION* thread_leakage = new FP_PRECISION[2*_tot_num_tracks];
-
-    /* Initialize thread fluxes and leakages to zero */
-    memset(thread_flux, FP_PRECISION(0.), 
-            _num_threads*_num_FSRs*_num_groups*sizeof(FP_PRECISION));
-    memset(thread_leakage, FP_PRECISION(0.), 
-            2*_tot_num_tracks*sizeof(FP_PRECISION));
-
-    log_printf(DEBUG, "Transport sweep with max_iterations = %d and "
-	       "# threads = %d", max_iterations, _num_threads);
-
-
-    int tid_max[2] = { _track_index_offsets[_num_azim / 2], 
-		       _track_index_offsets[_num_azim]    };
-    int tid_min[2] = {0, _track_index_offsets[_num_azim / 2] };
->>>>>>> d4757aac
 
     /* Loop for until converged or max_iterations is reached */
     for (int i=0; i < max_iterations; i++) {
@@ -1263,7 +1216,6 @@
         /* Initialize flux in each region to zero */
         flattenFSRFluxes(0.0);
 
-<<<<<<< HEAD
         #pragma offload target(mic) in(dev_tracks) in(materials) \
 	  in(scalar_flux) in(boundary_flux) in(ratios) in(prefactor_array) \
 	  in(polar_weights) in(track_index_offsets) in(FSR_volumes) \
@@ -1278,7 +1230,7 @@
 	    FP_PRECISION* thread_flux = new FP_PRECISION[_num_threads * 
 							 _num_FSRs * 
 							 _num_groups];
-
+	    
 	    FP_PRECISION* thread_leakage = new FP_PRECISION[2*_tot_num_tracks];
 
 	    /* Initialize thread fluxes and leakages to zero */
@@ -1415,54 +1367,9 @@
 			    /* Increment the scalar flux for this thread' copy
 			     * of this flat source region */
 			    thread_flux(thread_id,fsr_id,e) += fsr_flux;
-=======
-	/* Loop over each thread and azimuthal angle.
-	 * If we are using more than 1 thread then we create 
-	 * separate threads for each pair of complementary  
-	 * azimuthal angles - angles which wrap into cycles */
-	/* Loop over each thread */
-	for (int t=0; t < 2; t++) {
-	  
-            #pragma omp parallel for private(track_out_id, bc, fsr_id,	\
-	      curr_track, curr_segment, num_segments, curr_material, \
-	      sigma_t, fsr_flux, delta, pe, sigma_t_l, index, thread_id, start)
-	    for (int track_id=tid_min[t]; track_id < tid_max[t]; track_id++) {
-	        
-	        thread_id = omp_get_thread_num();
-		
-		/* Initialize local pointers to important data structures */
-		curr_track = &_dev_tracks[track_id];
-		num_segments = curr_track->_num_segments;
-
-		/* Loop over each segment in forward direction */
-		for (int s=0; s < num_segments; s++) {
-
-		    curr_segment = &curr_track->_segments[s];
-		    fsr_id = curr_segment->_region_uid;
-		    curr_material = &_materials[curr_segment->_material_uid];
-		    sigma_t = curr_material->_sigma_t;		    
-
-		    /* Initialize polar angle and energy group counter */
-		    pe = 0;
-		    
-		    /* Loop over energy groups */
-		    for (int e=0; e < _num_groups; e++) {
-		        fsr_flux = 0.;
-		        sigma_t_l = sigma_t[e] * curr_segment->_length;
-		        index = computePrefactorIndex(sigma_t_l);
-		      
-			/* Loop over polar angles */
-		        for (int p=0; p < _num_polar; p++){
-			    delta = (_boundary_flux(track_id,pe) - 
-				     _ratios(fsr_id,e)) * 
-			             prefactor(index,p,sigma_t_l);
-			    fsr_flux += delta * _polar_weights[p];
-			    _boundary_flux(track_id,pe) -= delta;
-			    pe++;
->>>>>>> d4757aac
 			}
-
-<<<<<<< HEAD
+		    }
+
 		    /* Transfer flux to outgoing track */
 		    track_out_id = curr_track->_track_in;
 		    bc = curr_track->_bc_in;
@@ -1482,79 +1389,6 @@
 		leakage += pairwise_sum<FP_PRECISION>(thread_leakage, 
 							 _tot_num_tracks);
 	    }
-=======
-			/* Increment the scalar flux for this thread' copy
-			 * of this flat source region */
-			thread_flux(thread_id,fsr_id,e) += fsr_flux;
-		    }			    
-		}
-
-		/* Transfer flux to outgoing track */
-		track_out_id = curr_track->_track_out;
-		bc = curr_track->_bc_out;
-		start = curr_track->_refl_out * _polar_times_groups;
-
-		for (pe=0; pe < _polar_times_groups; pe++) {
-		    _boundary_flux(track_out_id,start+pe) = 
-		          _boundary_flux(track_id,pe) * bc;
-		  
-		    thread_leakage[2*track_id] += _boundary_flux(track_id,pe) 
-		          * _polar_weights[pe%_num_polar] * (!bc);
-		}
-
-
-		/* Loop over each segment in reverse direction */
-		for (int s=num_segments-1; s > -1; s--) {
-
-		    curr_segment = &curr_track->_segments[s];
-		    fsr_id = curr_segment->_region_uid;
-		    curr_material = &_materials[curr_segment->_material_uid];
-		    sigma_t = curr_material->_sigma_t;		    
-
-		    /* Initialize polar angle and energy group counter */
-		    pe = _polar_times_groups;
-		    
-		    /* Loop over energy groups */
-		    for (int e=0; e < _num_groups; e++) {
-		        fsr_flux = 0.;
-		        sigma_t_l = sigma_t[e] * curr_segment->_length;
-		        index = computePrefactorIndex(sigma_t_l);
-		      
-			/* Loop over polar angles */
-		        for (int p=0; p < _num_polar; p++){
-			    delta = (_boundary_flux(track_id,pe) - 
-				     _ratios(fsr_id,e)) * 
-			             prefactor(index,p,sigma_t_l);
-			    fsr_flux += delta * _polar_weights[p];
-			    _boundary_flux(track_id,pe) -= delta;
-			    pe++;
-			}
-
-			/* Increment the scalar flux for this thread' copy
-			 * of this flat source region */
-			thread_flux(thread_id,fsr_id,e) += fsr_flux;
-		    }			    
-		}
-
-		/* Transfer flux to outgoing track */
-		track_out_id = curr_track->_track_in;
-		bc = curr_track->_bc_in;
-		start = curr_track->_refl_in * _polar_times_groups;
-
-		for (pe=0; pe < _polar_times_groups; pe++) {
-		    _boundary_flux(track_out_id,start+pe) = 
-		          _boundary_flux(track_id,_polar_times_groups+pe) * bc;
-		  
-		    thread_leakage[2*track_id+1] += 
-		          _boundary_flux(track_id,_polar_times_groups+pe) 
-		          * _polar_weights[pe%_num_polar] * (!bc);
-		}
-	    }   
-	}
-
-        /** Reduce leakage across threads */
-	_leakage = pairwise_sum<FP_PRECISION>(thread_leakage, 2*_tot_num_tracks) * 0.5;
->>>>>>> d4757aac
 
 	    /* Reduce scalar fluxes across threads from transport sweep and
 	     * add in source term and normalize flux to volume for each region */
