--- conflicted
+++ resolved
@@ -99,27 +99,6 @@
 
   int computeScalarTrackIndex(int i, int j);
 
-<<<<<<< HEAD
-  void initializePolarQuadrature();
-  void initializeExpEvaluator();
-  void initializeFSRs();
-  void initializeMaterials(solverMode mode=ADJOINT);
-  void initializeTracks();
-  void initializeFluxArrays();
-  void initializeSourceArrays();
-
-  void zeroTrackFluxes();
-  void flattenFSRFluxes(FP_PRECISION value);
-  void storeFSRFluxes();
-  void normalizeFluxes();
-  void computeFSRSources();
-  void transportSweep();
-  void addSourceToScalarFlux();
-  void computeKeff();
-  double computeResidual(residualType res_type);
-
-=======
->>>>>>> 68876804
 public:
 
   GPUSolver(TrackGenerator* track_generator=NULL);
@@ -146,7 +125,7 @@
 
   void initializePolarQuadrature();
   void initializeExpEvaluator();
-  void initializeMaterials();
+  void initializeMaterials(solverMode mode=ADJOINT);
   void initializeFSRs();
   void initializeTracks();
   void initializeFluxArrays();
