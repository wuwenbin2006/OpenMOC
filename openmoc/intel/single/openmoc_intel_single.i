--- conflicted
+++ resolved
@@ -3,10 +3,7 @@
 %{
   #define SWIG_FILE_WITH_INIT
   #include <cstddef>
-<<<<<<< HEAD
-=======
   #include "../../../src/constants.h"
->>>>>>> a292b33b
   #include "../../../src/Cell.h"
   #include "../../../src/Geometry.h"
   #include "../../../src/LocalCoords.h"
