--- conflicted
+++ resolved
@@ -54,13 +54,8 @@
   /* Power iteration diffusion solver */
   for (iter = 0; iter < 25000; iter++) {
 
-<<<<<<< HEAD
     /* Solve phi = A^-1 * old_source */
-    linearSolve(A, X, &old_source, tol*1e1, SOR_factor);
-=======
-    /* Solve X = A^-1 * old_source */
-    linearSolve(A, M, X, &old_source, tol, SOR_factor);
->>>>>>> 879d5c9c
+    linearSolve(A, M, X, &old_source, tol*1e1, SOR_factor);
 
     /* Compute the new source */
     matrixMultiplication(M, X, &new_source);
