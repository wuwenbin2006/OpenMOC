#include "TrackGenerator.h"
#include "TrackTraversingAlgorithms.h"
#include <iomanip>

/**
 * @brief Constructor for the TrackGenerator assigns default values.
 * @param geometry a pointer to a Geometry object
 * @param num_azim number of azimuthal angles in \f$ [0, 2\pi] \f$
 * @param spacing track spacing (cm)
 */
TrackGenerator::TrackGenerator(Geometry* geometry, int num_azim, int num_polar,
                               double azim_spacing) {

  setNumThreads(1);
  _geometry = geometry;
  setNumAzim(num_azim);
  setNumPolar(num_polar);
  setDesiredAzimSpacing(azim_spacing);
  _contains_2D_tracks = false;
  _contains_2D_segments = false;
  _quadrature = NULL;
  _z_coord = 0.0;
  _segment_formation = EXPLICIT_2D;
  _max_optical_length = std::numeric_limits<FP_PRECISION>::max();
  _max_num_segments = 0;
  _FSR_volumes = NULL;
  _dump_segments = true;
  _FSR_locks = NULL;
  _tracks_2D_array = NULL;
  _tracks_per_azim = NULL;
}


/**
 * @brief Destructor frees memory for all Tracks.
 */
TrackGenerator::~TrackGenerator() {

  if (_contains_2D_tracks) {

    /* Delete 2D tracks */
    for (int a=0; a < _num_azim/2; a++)
      delete [] _tracks_2D[a];
    delete [] _tracks_2D;

    /* Delete track laydown information */
    delete [] _num_x;
    delete [] _num_y;
    delete [] _cycles_per_azim;
    delete [] _tracks_per_cycle;
    delete [] _cycle_length;
  }

  if (_tracks_per_azim != NULL) {
    delete [] _tracks_per_azim;
  }

  if (_FSR_locks != NULL)
    delete [] _FSR_locks;

  if (_FSR_volumes != NULL)
    delete [] _FSR_volumes;
}


//FIXME
long* TrackGenerator::getTracksPerAzim() {
  return _tracks_per_azim;
}


/**
 * @brief Return the number of azimuthal angles in \f$ [0, 2\pi] \f$
 * @return the number of azimuthal angles in \f$ 2\pi \f$
 */
int TrackGenerator::getNumAzim() {
  return _num_azim;
}


/**
 * @brief Return the number of polar angles in \f$ [0, \pi] \f$
 * @return the number of polar angles in \f$ \pi \f$
 */
int TrackGenerator::getNumPolar() {
  return _num_polar;
}


/**
 * @brief Return the track azimuthal spacing (cm).
 * @ditails This will return the user-specified track spacing and NOT the
 *          effective track spacing which is computed and used to generate
 *          cyclic tracks.
 * @return the track azimuthal spacing (cm)
 */
double TrackGenerator::getDesiredAzimSpacing() {
  return _azim_spacing;
}


/**
 * @brief Return the Geometry for this TrackGenerator if one has been set.
 * @return a pointer to the Geometry
 */
Geometry* TrackGenerator::getGeometry() {
  if (_geometry == NULL)
    log_printf(ERROR, "Unable to return the TrackGenerator's Geometry "
               "since it has not yet been set");

  return _geometry;
}


/**
 * @brief Return the array of FSR locks for atomic FSR operations.
 * @return an array of FSR locks
 */
omp_lock_t* TrackGenerator::getFSRLocks() {
  if (_FSR_locks == NULL)
    log_printf(ERROR, "Unable to return the TrackGenerator's FSR locks "
               "since they have not yet been created");

  return _FSR_locks;
}


/**
 * @brief Return the array used to store the FSR volumes
 * @return _FSR_volumes the FSR volumes array indexed by FSR ID
 */
FP_PRECISION* TrackGenerator::getFSRVolumesBuffer() {
#pragma omp critical
  {
    if (_FSR_volumes == NULL) {
      int num_FSRs = _geometry->getNumFSRs();
      _FSR_volumes = new FP_PRECISION[num_FSRs];
      memset(_FSR_volumes, 0., num_FSRs*sizeof(FP_PRECISION));
    }
  }

  return _FSR_volumes;
}


/**
 * @brief Return the total number of Tracks across the Geometry.
 * @return the total number of Tracks
 */
int TrackGenerator::getNumTracks() {
  return getNum2DTracks();
}


/**
 * @brief Return the total number of 2D Tracks across the Geometry.
 * @return the total number of 2D Tracks
 */
int TrackGenerator::getNum2DTracks() {

  int num_2D_tracks = 0;

  for (int a=0; a < _num_azim/2; a++)
    num_2D_tracks += _num_x[a] + _num_y[a];

  return num_2D_tracks;
}


/**
 * @brief Return the total number of Track segments across the Geometry.
 * @return the total number of Track segments
 */
int TrackGenerator::getNumSegments() {
  return getNum2DSegments();
}


/**
 * @brief Return the total number of 2D Track segments across the Geometry.
 * @return the total number of 2D Track segments
 */
int TrackGenerator::getNum2DSegments() {

  if (!TrackGenerator::containsSegments())
    log_printf(ERROR, "Cannot get the number of 2D segments since they "
               "have not been generated.");

  int num_2D_segments = 0;

  for (int a=0; a < _num_azim/2; a++) {
    for (int i=0; i < _num_x[a] + _num_y[a]; i++) {
      num_2D_segments += _tracks_2D[a][i].getNumSegments();
    }
  }

  return num_2D_segments;
}


/**
 * @brief Returns an array of the Track pointers by increasing UID
 * @details An array of pointers to all 2D Track objects in the Geometry is
 *          returned, arranged by increasing unique identifier (UID).
 * @return the array of Track pointers
 */
Track** TrackGenerator::get2DTracksArray() {

  if (!TrackGenerator::containsTracks())
    log_printf(ERROR, "Unable to return the 1D array of Tracks "
               "since Tracks have not yet been generated.");

  return _tracks_2D_array;
}


/**
 * @brief Returns an array of the Track pointers by increasing UID.
 * @details Calls TrackGenerator::get2DTracksArray to return all 2D Tracks
 * @return the array of Track pointers
 */
Track** TrackGenerator::getTracksArray() {
  return get2DTracksArray();
}


/**
 * @brief Returns a 2D jagged array of the 2D Tracks.
 * @details The first index into the array is the azimuthal angle and the
 *          second index is the Track number.
 * @return the 2D jagged array of 2D Tracks
 */
Track** TrackGenerator::get2DTracks() {

  if (!TrackGenerator::containsTracks())
    log_printf(ERROR, "Unable to return the 3D ragged array of the 2D Tracks "
               "since Tracks have not yet been generated.");

  return _tracks_2D;
}


/**
 * @breif Calculates and returns the maximum optcial length for any segment
 *        in the Geomtry.
 * @details The _max_optical_length value is recomputed, updated, and returned.
 *          This value determines the when segments must be split during ray
 *          tracing.
 * @return _max_optical_length the maximum optical length of any segment in the
 *         Geometry
 */
FP_PRECISION TrackGenerator::getMaxOpticalLength() {
  MaxOpticalLength update_max_optical_length(this);
  update_max_optical_length.execute();
  return _max_optical_length;
}


/**
 * @brief Returns the maximum number of segments along a single track
 * @details The TrackGenerator::countSegments routine must be called before
 *          this function will return a correct value
 * @return the maximum number of segments
 */
int TrackGenerator::getMaxNumSegments() {
  return _max_num_segments;
}


/**
 * @brief Returns the number of shared memory OpenMP threads in use.
 * @return the number of threads
 */
int TrackGenerator::getNumThreads() {
  return _num_threads;
}


/**
 * @brief Returns an array of the number of 2D Tracks in a cycle
 * @details The number of Tracks in a 2D cycle depends on the azimuthal angle
 *          index. This function returns an array of the number of 2D Tracks in
 *          each cycle, indexed by azimuthal anlge index. NOTE: all 2D cycles
 *          with the same azimuthal angle have the same number of Tracks.
 * @return the array of cycle lengths
 */
int* TrackGenerator::getTracksPerCycle() {
  return _tracks_per_cycle;
}


/**
 * @brief Returns an array describing the number of cycles per azimuthal angle
 * @details An array of the number of cycles per azimuthal angle is returned,
 *          indexed by azimuthal index.
 * @return the number of cycles per azimuthal angle
 */
int* TrackGenerator::getCyclesPerAzim() {
  return _cycles_per_azim;
}


/**
 * @brief Returns the number of 2D Tracks in a cycle for a given azimuthal
 *        angle index
 * @details The number of Tracks in a 2D cycle depends on the azimuthal angle
 *          index. This function returns the number of 2D Tracks in for a cycle
 *          with a given azimuthal angle index.
 * @param azim the azimuthal angle index in the first quadrant
 * @return the number of 2D Tracks in the cycle
 */
double TrackGenerator::getCycleLength(int azim) {
  if (azim > _num_azim/4)
    log_printf(ERROR, "Azimuthal angle index %d refers to an angle that is "
                      "not in the first quadrant", azim);

  return _cycle_length[azim];
}


/**
 * @brief Returns the number of 2D Tracks in the x-direction for a given
 *        azimuthal angle index
 * @param azim the azimuthal angle index
 * @return the number of 2D Tracks in the x-direction of the Geometry
 */
int TrackGenerator::getNumX(int azim) {
  return _num_x[azim];
}


/**
 * @brief Returns the number of 2D Tracks in the y-direction for a given
 *        azimuthal angle index
 * @param azim the azimuthal angle index
 * @return the number of 2D Tracks in the y-direction of the Geometry
 */
int TrackGenerator::getNumY(int azim) {
  return _num_y[azim];
}


/**
 * @brief FSR volumes are coppied to an array input by the user
 * @param out_volumes The array to which FSR volumes are coppied
 * @param num_fsrs The number of FSR volumes to copy. The first num_fsrs
 *        volumes stored in the FSR volumes array are coppied.
 */
void TrackGenerator::exportFSRVolumes(double* out_volumes, int num_fsrs) {

  for (int i=0; i < num_fsrs; i++)
    out_volumes[i] = _FSR_volumes[i];

}


/**
 * @brief Computes and returns an array of volumes indexed by FSR.
 * @details Note: The memory is stored in the FSR volumes buffer of the
 *          TrackGenerator and is freed during deconstruction.
 * @return a pointer to the array of FSR volumes
 */
FP_PRECISION* TrackGenerator::getFSRVolumes() {

  /* Reset FSR volumes to zero */
  int num_FSRs = _geometry->getNumFSRs();
  if (_FSR_volumes != NULL)
    memset(_FSR_volumes, 0., num_FSRs*sizeof(FP_PRECISION));

  /* Create volume calculator and calculate new FSR volumes */
  VolumeCalculator volume_calculator(this);
  volume_calculator.execute();

  /* Check to ensure all FSRs are crossed by at least one track */
  for (int i=0; i < num_FSRs; i++) {
    if (_FSR_volumes[i] == 0.0) {
      log_printf(NORMAL, "Zero volume calculated for FSR %d, point (%f, %f, %f)",
                 i, _geometry->getFSRPoint(i)->getX(),
                 _geometry->getFSRPoint(i)->getY(),
                 _geometry->getFSRPoint(i)->getZ());
      log_printf(ERROR, "Zero volume calculated in an FSR region since no "
               "track traversed the FSR. Use a finer track laydown to ensure "
               "every FSR is traversed.");
    }
  }

  return _FSR_volumes;
}


/**
 * @brief Returns the volume of an FSR.
 * @param fsr_id the ID for the FSR of interest
 * @return the FSR volume
 */
FP_PRECISION TrackGenerator::getFSRVolume(int fsr_id) {

  if (_FSR_volumes == NULL)
    log_printf(ERROR, "Unable to get the FSR volume since FSR volumes "
               "have not yet been generated");

  else if (fsr_id < 0 || fsr_id > _geometry->getNumFSRs())
    log_printf(ERROR, "Unable to get the volume for FSR %d since the FSR IDs "
               "lie in the range (0, %d)", fsr_id, _geometry->getNumFSRs());
  return _FSR_volumes[fsr_id];
}


/**
 * @brief Returns the z-coord of the radial plane used in 2D calcualtions
 * @return the z-coord of the 2D calculation
 */
double TrackGenerator::getZCoord() {
  return _z_coord;
}


/**
 * @brief Returns the Quadrature object
 * @return the Quadrature object
 */
Quadrature* TrackGenerator::getQuadrature() {
  return _quadrature;
}


/**
 * @brief Sets the number of shared memory OpenMP threads to use (>0).
 * @param num_threads the number of threads
 */
void TrackGenerator::setNumThreads(int num_threads) {

  if (num_threads <= 0)
    log_printf(ERROR, "Unable to set the number of threads for the "
               "TrackGenerator to %d since it is less than or equal to 0"
               , num_threads);

  _num_threads = num_threads;

  /* Set the number of threads for OpenMP */
  omp_set_num_threads(_num_threads);
}


/**
 * @brief Set the number of azimuthal angles in \f$ [0, 2\pi] \f$.
 * @param num_azim the number of azimuthal angles in \f$ 2\pi \f$
 */
void TrackGenerator::setNumAzim(int num_azim) {

  if (num_azim < 0)
    log_printf(ERROR, "Unable to set a negative number of azimuthal angles "
               "%d for the TrackGenerator.", num_azim);

  if (num_azim % 4 != 0)
    log_printf(ERROR, "Unable to set the number of azimuthal angles to %d for "
               "the TrackGenerator since it is not a multiple of 4", num_azim);

  _num_azim = num_azim;
  resetStatus();
}


/**
 * @brief Set the number of polar angles in \f$ [0, \pi] \f$.
 * @param num_polar the number of polar angles in \f$ \pi \f$
 */
void TrackGenerator::setNumPolar(int num_polar) {

  if (num_polar < 0)
    log_printf(ERROR, "Unable to set a negative number of polar angles "
               "%d for the TrackGenerator.", num_polar);

  if (num_polar % 2 != 0)
    log_printf(ERROR, "Unable to set the number of polar angles to %d for the "
               "TrackGenerator since it is not a multiple of 2", num_polar);

  _num_polar = num_polar;
  resetStatus();
}


/**
 * @brief Set the suggested azimuthal track spacing (cm).
 * @param spacing the suggested track azimuthal spacing
 */
void TrackGenerator::setDesiredAzimSpacing(double spacing) {
  if (spacing < 0)
    log_printf(ERROR, "Unable to set a negative track azimuthal spacing "
               "%f for the TrackGenerator.", spacing);

  _azim_spacing = spacing;
  resetStatus();
}


/**
 * @brief Set a pointer to the Geometry to use for track generation.
 * @param geometry a pointer to the Geometry
 */
void TrackGenerator::setGeometry(Geometry* geometry) {
  _geometry = geometry;
  resetStatus();
}


/**
 * @brief Sets the z-coord of the raidal plane used in 2D calculations
 * @param z_coord the z-coord of the radial plane
 */
void TrackGenerator::setZCoord(double z_coord) {
  _z_coord = z_coord;
}


/**
 * @brief sets the Quadrature used for integrating the MOC equations
 * @param quadrature a pointer to the Quadrature object used in calculation
 */
void TrackGenerator::setQuadrature(Quadrature* quadrature) {
  _quadrature = quadrature;
}


/**
 * @brief Returns whether or not the TrackGenerator contains Tracks
 *        for its current number of azimuthal angles, track spacing and
 *        geometry.
 * @return true if the TrackGenerator conatains Tracks; false otherwise
 */
bool TrackGenerator::containsTracks() {
  return _contains_2D_tracks;
}


/**
 * @brief Returns whether or not the TrackGenerator contains segments
 *        for its current number of azimuthal angles, track spacing and
 *        geometry for it's current segmentation type.
 * @return true if the TrackGenerator conatains segments; false otherwise
 */
bool TrackGenerator::containsSegments() {
  return _contains_2D_segments;
}


/**
 * @brief Fills an array with the x,y coordinates for each Track.
 * @details This class method is intended to be called by the OpenMOC
 *          Python "plotter" module as a utility to assist in plotting
 *          tracks. Although this method appears to require two arguments,
 *          in reality it only requires one due to SWIG and would be called
 *          from within Python as follows:
 *
 * @code
 *          num_tracks = track_generator.getNumTracks()
 *          coords = track_generator.retrieveTrackCoords(num_tracks*4)
 * @endcode
 *
 * @param coords an array of coords of length 4 times the number of Tracks
 * @param num_tracks the total number of Tracks
 */
void TrackGenerator::retrieveTrackCoords(double* coords, int num_tracks) {
  retrieve2DTrackCoords(coords, num_tracks);
}


/**
 * @brief Fills an array with the x,y coordinates for each Track.
 * @details This class method is intended to be called by the OpenMOC
 *          Python "plotter" module as a utility to assist in plotting
 *          tracks. Although this method appears to require two arguments,
 *          in reality it only requires one due to SWIG and would be called
 *          from within Python as follows:
 *
 * @code
 *          num_tracks = track_generator.getNum2DTracks()
 *          coords = track_generator.retrieve2DTrackCoords(num_tracks*4)
 * @endcode
 *
 * @param coords an array of coords of length 4 times the number of Tracks
 * @param num_tracks the total number of Tracks
 */
void TrackGenerator::retrieve2DTrackCoords(double* coords, int num_tracks) {

  if (num_tracks != NUM_VALUES_PER_RETRIEVED_TRACK * getNum2DTracks())
    log_printf(ERROR, "Unable to retrieve the Track coordinates since the "
               "TrackGenerator contains %d Tracks with %d coordinates but an "
               "array of length %d was input",
               getNum2DTracks(), NUM_VALUES_PER_RETRIEVED_TRACK *
               getNum2DTracks(), num_tracks);

  /* Fill the array of coordinates with the Track start and end points */
  int counter = 0;
  for (int a=0; a < _num_azim/2; a++) {
    for (int i=0; i < _num_x[a] + _num_y[a]; i++) {
      coords[counter]   = _tracks_2D[a][i].getStart()->getX();
      coords[counter+1] = _tracks_2D[a][i].getStart()->getY();
      coords[counter+2] = _tracks_2D[a][i].getStart()->getZ();
      coords[counter+3] = _tracks_2D[a][i].getEnd()->getX();
      coords[counter+4] = _tracks_2D[a][i].getEnd()->getY();
      coords[counter+5] = _tracks_2D[a][i].getEnd()->getZ();

      counter += NUM_VALUES_PER_RETRIEVED_TRACK;
    }
  }
}


/**
 * @brief Fills an array with the x,y coordinates for each Track segment.
 * @details This class method is intended to be called by the OpenMOC
 *          Python "plotter" module as a utility to assist in plotting
 *          segments. Although this method appears to require two arguments,
 *          in reality it only requires one due to SWIG and would be called
 *          from within Python as follows:
 *
 * @code
 *          num_segments = track_generator.getNumSegments()
 *          coords = track_generator.retrieveSegmentCoords(num_segments*5)
 * @endcode
 *
 * @param coords an array of coords of length 5 times the number of segments
 * @param num_segments the total number of Track segments
 */
void TrackGenerator::retrieveSegmentCoords(double* coords, int num_segments) {
  retrieve2DSegmentCoords(coords, num_segments);
}


/**
 * @brief Fills an array with the x,y coordinates for each Track segment.
 * @details This class method is intended to be called by the OpenMOC
 *          Python "plotter" module as a utility to assist in plotting
 *          segments. Although this method appears to require two arguments,
 *          in reality it only requires one due to SWIG and would be called
 *          from within Python as follows:
 *
 * @code
 *          num_segments = track_generator.getNum2DSegments()
 *          coords = track_generator.retrieve2DSegmentCoords(num_segments*5)
 * @endcode
 *
 * @param coords an array of coords of length 5 times the number of segments
 * @param num_segments the total number of Track segments
 */
void TrackGenerator::retrieve2DSegmentCoords(double* coords, int num_segments) {

  if (num_segments != NUM_VALUES_PER_RETRIEVED_SEGMENT * getNum2DSegments())
    log_printf(ERROR, "Unable to retrieve the Track segment coordinates since "
               "the TrackGenerator contains %d segments with %d coordinates "
               "but an array of length %d was input",
               getNum2DSegments(), NUM_VALUES_PER_RETRIEVED_SEGMENT *
               getNum2DSegments(), num_segments);

  segment* curr_segment = NULL;
  double x0, x1, y0, y1, z0, z1;
  double phi;
  segment* segments;

  int counter = 0;

  /* Loop over Track segments and populate array with their FSR ID and *
   * start/end points */
  for (int a=0; a < _num_azim/2; a++) {
    for (int i=0; i < _num_x[a] + _num_y[a]; i++) {

      x0    = _tracks_2D[a][i].getStart()->getX();
      y0    = _tracks_2D[a][i].getStart()->getY();
      z0    = _tracks_2D[a][i].getStart()->getZ();
      phi   = _tracks_2D[a][i].getPhi();

      segments = _tracks_2D[a][i].getSegments();

      for (int s=0; s < _tracks_2D[a][i].getNumSegments(); s++) {
        curr_segment = &segments[s];

        coords[counter] = curr_segment->_region_id;

        coords[counter+1] = x0;
        coords[counter+2] = y0;
        coords[counter+3] = z0;

        x1 = x0 + cos(phi) * curr_segment->_length;
        y1 = y0 + sin(phi) * curr_segment->_length;

        coords[counter+4] = x1;
        coords[counter+5] = y1;
        coords[counter+6] = z1;

        x0 = x1;
        y0 = y1;
        z0 = z1;

        counter += NUM_VALUES_PER_RETRIEVED_SEGMENT;
      }
    }
  }
}


/**
 * @brief Checks the boundary conditions for all 2D surfaces for inconsistent
 *        periodic boundary conditions
 */
void TrackGenerator::checkBoundaryConditions() {

  /* Check X and Y boundaries for consistency */
  if ((_geometry->getMinXBoundaryType() == PERIODIC &&
       _geometry->getMaxXBoundaryType() != PERIODIC) ||
      (_geometry->getMinXBoundaryType() != PERIODIC &&
       _geometry->getMaxXBoundaryType() == PERIODIC))
    log_printf(ERROR, "Cannot create tracks with only one x boundary"
               " set to PERIODIC");
  else if ((_geometry->getMinYBoundaryType() == PERIODIC &&
            _geometry->getMaxYBoundaryType() != PERIODIC) ||
           (_geometry->getMinYBoundaryType() != PERIODIC &&
            _geometry->getMaxYBoundaryType() == PERIODIC))
    log_printf(ERROR, "Cannot create tracks with only one y boundary"
               " set to PERIODIC");

  /* Check for correct track method if a PERIODIC bc is present */
  boundaryType min_x_boundary = _geometry->getMinXBoundaryType();
  boundaryType min_y_boundary = _geometry->getMinYBoundaryType();
  boundaryType max_x_boundary = _geometry->getMaxXBoundaryType();
  boundaryType max_y_boundary = _geometry->getMaxYBoundaryType();
  if (min_x_boundary == PERIODIC || min_x_boundary == INTERFACE ||
      min_y_boundary == PERIODIC || min_y_boundary == INTERFACE ||
      max_x_boundary == INTERFACE || max_y_boundary == INTERFACE)

    _periodic = true;

  else
    _periodic = false;
}


/**
 * @brief Generates tracks for some number of azimuthal angles and track spacing
 * @details Computes the effective angles and track spacing. Computes the
 *          number of Tracks for each azimuthal angle, allocates memory for
 *          all Tracks at each angle and sets each Track's starting and ending
 *          Points, azimuthal angle, and azimuthal angle quadrature weight.
 */
void TrackGenerator::generateTracks() {

  /* Generate Tracks, perform ray tracing across the geometry, and store
   * the data to a Track file */

  /* Create default quadrature set if user one has not been set */
  if (_quadrature == NULL)
    initializeDefaultQuadrature();

  /* Initialize the quadrature set */
  _quadrature->setNumPolarAngles(_num_polar);
  _quadrature->setNumAzimAngles(_num_azim);
  _quadrature->initialize();

  /* Check periodic BCs for symmetry */
  checkBoundaryConditions();

  /* Lay down Tracks accross the Geometry */
  if (_geometry == NULL)
  log_printf(ERROR, "Unable to lay down Tracks since no Geometry "
             "has been set for the TrackGenerator");

  /* Initialize the Tracks */
  initializeTracks();

<<<<<<< HEAD
  /* Recalibrate the Tracks back to the geometry origin */
  recalibrateTracksToOrigin();

  /* Initialize the 1D array of Tracks for all Tracks */
  initializeTracksArray();

  /* Initialize the track file directory and read in tracks if they exist */
  initializeTrackFileDirectory();
=======
    /* Initialize the track file directory and read in tracks if they exist */
    initializeTrackFileDirectory();
>>>>>>> e740d183

  /* If track file not present, generate segments */
  if (_use_input_file == false) {

    /* Segmentize the tracks */
    segmentize();
    if (_segment_formation == EXPLICIT_2D ||
        _segment_formation == EXPLICIT_3D)
      dumpSegmentsToFile();
  }

  /* Allocate array of mutex locks for each FSR */
  int num_FSRs = _geometry->getNumFSRs();
  _FSR_locks = new omp_lock_t[num_FSRs];

  /* Loop over all FSRs to initialize OpenMP locks */
#pragma omp parallel for schedule(guided)
<<<<<<< HEAD
  for (int r=0; r < num_FSRs; r++)
    omp_init_lock(&_FSR_locks[r]);

  /* Precompute the quadrature weights */
  _quadrature->precomputeWeights(_segment_formation != EXPLICIT_2D);
=======
    for (int r=0; r < num_FSRs; r++)
      omp_init_lock(&_FSR_locks[r]);

    /* Precompute the quadrature weights */
    _quadrature->precomputeWeights(_segment_formation != EXPLICIT_2D);

  }
  catch (std::exception &e) {
    log_printf(ERROR, "Unable to allocate memory needed to generate "
               "Tracks. Backtrace:\n%s", e.what());
  }
>>>>>>> e740d183
}


/**
 * @brief Allocates a new Quadrature with the default Quadrature
 * @details The defualt quadrature for 2D calculations is the TY quadrature
 */
void TrackGenerator::initializeDefaultQuadrature() {
  if (_quadrature != NULL)
    delete _quadrature;
  _quadrature = new TYPolarQuad();
}


/**
 * @brief calcualtes the least common multiple of two numbers a and b
 * @param first number a
 * @param second nuber b (order does not matter)
 * @return the least common multiple of a and b
 */
double TrackGenerator::leastCommonMultiple(double a, double b) {

  bool _found = false;
  int lcm_a = 1;
  int lcm_b;
  double residual;

  /* For efficiency, make a the longer length */
  if (a < b) {
    double a_temp = a;
    a = b;
    b = a_temp;
  }

  while (!_found) {

    lcm_b = (int) round((lcm_a * a) / b);
    residual = fabs(lcm_a * a - lcm_b * b);

    if (residual < LCM_TOLERANCE)
      _found = true;
    else
      lcm_a++;
  }

  return lcm_a * a;
}


/**
 * @brief Returns the type of ray tracing used for segment formation
 * @return the segmentation type
 */
segmentationType TrackGenerator::getSegmentFormation() {
  return _segment_formation;
}


/**
 * @brief Initializes Track azimuthal angles, start and end Points.
 * @details This method computes the azimuthal angles and effective track
 *          spacing to use to guarantee cyclic Track wrapping. Based on the
 *          angles and spacing, the number of Tracks per angle and the start
 *          and end Points for each Track are computed.
 */
void TrackGenerator::initializeTracks() {

  /* Make sure that the width and height of the Geometry are nonzero */
  if (_geometry->getWidthX() <= 0 || _geometry->getWidthY() <= 0)
    log_printf(ERROR, "The total height and width of the Geometry must"
               " be nonzero for Track generation. Create a CellFill which "
               "is filled by the entire geometry and bounded by XPlanes "
               "and YPlanes to enable the Geometry to determine the "
               "total width and height of the model.");

  log_printf(NORMAL, "Initializing 2D tracks...");

  /* Allocate memory for arrays */
  _tracks_per_cycle = new int[_num_azim/4];
  _cycles_per_azim  = new int[_num_azim/4];
  _tracks_2D        = new Track*[_num_azim/2];
  _num_x            = new int[_num_azim/2];
  _num_y            = new int[_num_azim/2];
  _cycle_length     = new double[_num_azim/4];
  _tracks_per_azim  = new long[_num_azim/2];
  _num_2D_tracks    = 0;

  double x1, x2, y1, y2;
  double phi;
  double width  = _geometry->getWidthX();
  double height = _geometry->getWidthY();
  double dx_eff[_num_azim/2];
  double dy_eff[_num_azim/2];
  double x_min = _geometry->getMinX();
  double y_min = _geometry->getMinY();

  /* Determine angular quadrature and track spacing */
  for (int a = 0; a < _num_azim/4; a++) {

    /* Get the desired azimuthal angle */
    phi = _quadrature->getPhi(a);

    /* The number of intersections with x,y-axes */
    _num_x[a] = (int) (fabs(width / _azim_spacing * sin(phi))) + 1;
    _num_y[a] = (int) (fabs(height / _azim_spacing * cos(phi))) + 1;

    /* Save number of intersections for supplementary angles */
    _num_x[_num_azim/2 - a - 1] = _num_x[a];
    _num_y[_num_azim/2 - a - 1] = _num_y[a];

    /* Effective/actual angle (not the angle we desire, but close) */
    double phi = atan((height * _num_x[a]) / (width * _num_y[a]));
    _quadrature->setPhi(phi, a);

    /* Effective Track spacing (not spacing we desire, but close) */
    dx_eff[a]   = (width / _num_x[a]);
    dy_eff[a]   = (height / _num_y[a]);
    double azim_spacing = dx_eff[a] * sin(phi);
    _quadrature->setAzimSpacing(azim_spacing, a);

    /* Save spacings for supplementary angles */
    dx_eff[_num_azim/2 - a - 1] = dx_eff[a];
    dy_eff[_num_azim/2 - a - 1] = dy_eff[a];

    /* The length of all tracks in a 2D cycle */
    _cycle_length[a] = dx_eff[a] / cos(phi) *
      leastCommonMultiple(2 * _num_x[a], 2 * height / (tan(phi) * dx_eff[a]));

    /* Get the number of tracks per cycle */
    _tracks_per_cycle[a] = (int)
<<<<<<< HEAD
      (round(_cycle_length[a] * sin(phi) / height) +
       round(_cycle_length[a] * cos(phi) / width));
=======
      (round(_cycle_length[a] * sin(phi) / width) +
       round(_cycle_length[a] * cos(phi) / height));
>>>>>>> e740d183

    /* Compute the number of cycles */
    _cycles_per_azim[a] = (_num_x[a] + _num_y[a]) * 2 / _tracks_per_cycle[a];
  }

  /* Generate 2D tracks */
  for (int a=0; a < _num_azim/2; a++) {

    /* Allocate memory for the 2D tracks array */
    _tracks_2D[a] = new Track[_num_x[a] + _num_y[a]];
    _num_2D_tracks += _num_x[a] + _num_y[a];

    /* Get the azimuthal angle for all tracks with this azimuthal angle */
    phi = _quadrature->getPhi(a);

    for (int i=0; i < _num_x[a] + _num_y[a]; i++) {

      /* Get track and set angle and track indices */
      Track* track = &_tracks_2D[a][i];
      track->setPhi(phi);
      track->setAzimIndex(a);
      track->setXYIndex(i);

      /* Set start point */
      if (a < _num_azim/4) {
        if (i < _num_x[a])
          track->getStart()->setCoords(x_min + width - dx_eff[a] * (i + 0.5),
                                       y_min);
        else
          track->getStart()->setCoords(x_min, y_min + dy_eff[a] *
                                       (i - _num_x[a] + 0.5));
      }
      else {
        if (i < _num_x[a])
          track->getStart()->setCoords(x_min + dx_eff[a] * (i + 0.5), y_min);
        else
          track->getStart()->setCoords(x_min + width, y_min + dy_eff[a] *
                                       (i-_num_x[a] + 0.5));
      }

      /* Set end point */
      if (a < _num_azim/4) {
        if (i < _num_y[a])
          track->getEnd()->setCoords(x_min + width, y_min + dy_eff[a] *
                                     (i + 0.5));
        else
          track->getEnd()->setCoords(x_min + width - dx_eff[a] * ((i-_num_y[a])
                                     + 0.5), y_min + height);
      }
      else {
        if (i < _num_y[a])
          track->getEnd()->setCoords(x_min, y_min + dy_eff[a] * (i + 0.5));
        else
          track->getEnd()->setCoords(x_min + dx_eff[a] * (i-_num_y[a] + 0.5),
                                     y_min + height);
      }
    }
  }

  /* Set the flag indicating 2D tracks have been generated */
  _contains_2D_tracks = true;

  /* Initialize the track reflections */
  TrackGenerator::initializeTrackReflections();

  /* Initialize the 1D array of Tracks for all Tracks */
  initializeTracksArray();

  /* Initialize cycle ids */
  initializeTrackCycles();
}


/**
 * @brief Initializes 2D Track cycles array
 * @details This method creates an array of 2D Tracks ordered by azimuthal
 *          angle, cycle index, and train index.
 */
void TrackGenerator::initializeTrackCycles() {

  _tracks_2D_cycle  = new Track***[_num_azim/4];
  for (int a=0; a < _num_azim/4; a++) {
    _tracks_2D_cycle[a] = new Track**[_cycles_per_azim[a]];
    for (int c=0; c < _cycles_per_azim[a]; c++) {
      _tracks_2D_cycle[a][c] = new Track*[_tracks_per_cycle[a]];
    }
  }

  for (int a=0; a < _num_azim/4; a++) {
    for (int c=0; c < _cycles_per_azim[a]; c++) {
      Track* track = &_tracks_2D[a][c];
      bool fwd = true;

      for (int i=0; i < _tracks_per_cycle[a]; i++) {

        Track* track_prev = track;

        /* Add Track to 2D Track cycles array and set direction in cycle */
        _tracks_2D_cycle[a][c][i] = track;
        track->setDirectionInCycle(fwd);
        track->setCycleIndex(c);
        track->setStackIndex(i);

        if (fwd) {
          track = _tracks_2D_array[track_prev->getTrackReflFwd()];
          fwd = track_prev->getReflFwdFwd();
        }
        else {
          track = _tracks_2D_array[track_prev->getTrackReflBwd()];
          fwd = track_prev->getReflBwdFwd();
        }
      }
    }
  }
}


/**
 * @brief Initializes 2D Track reflections
 * @details This method computes the connecting Tracks for all 2D Tracks in
 *          the TrackGenerator analytically, handling both reflective and
 *          periodic boundaries.
 */
void TrackGenerator::initializeTrackReflections() {

  log_printf(NORMAL, "Initializing 2D tracks reflections...");

  /* Generate the 2D track cycles */
  for (int a=0; a < _num_azim/2; a++) {
    int ac = _num_azim/2 - a - 1;
    for (int i=0; i < _num_x[a] + _num_y[a]; i++) {

      /* Get current track */
      Track* track = &_tracks_2D[a][i];

      /* Set the foward boundary conditions */
      if (a < _num_azim/4) {
        if (i < _num_y[a]) {
          track->setBCFwd(_geometry->getMaxXBoundaryType());
          track->setDomainSurfaceOut(SURFACE_X_MAX);
        }
        else {
          track->setBCFwd(_geometry->getMaxYBoundaryType());
          track->setDomainSurfaceOut(SURFACE_Y_MAX);
        }

        if (i < _num_x[a]) {
          track->setBCBwd(_geometry->getMinYBoundaryType());
          track->setDomainSurfaceIn(SURFACE_Y_MIN);
        }
        else {
          track->setBCBwd(_geometry->getMinXBoundaryType());
          track->setDomainSurfaceIn(SURFACE_X_MIN);
        }
      }

      /* Set the backward boundary conditions */
      else {
        if (i < _num_y[a]) {
          track->setBCFwd(_geometry->getMinXBoundaryType());
          track->setDomainSurfaceOut(SURFACE_X_MIN);
        }
        else {
          track->setBCFwd(_geometry->getMaxYBoundaryType());
          track->setDomainSurfaceOut(SURFACE_Y_MAX);
        }

        if (i < _num_x[a]) {
          track->setBCBwd(_geometry->getMinYBoundaryType());
          track->setDomainSurfaceIn(SURFACE_Y_MIN);
        }
        else {
          track->setBCBwd(_geometry->getMaxXBoundaryType());
          track->setDomainSurfaceIn(SURFACE_X_MAX);
        }
      }

      /* Set connecting tracks in forward direction */
      if (i < _num_y[a]) {
        track->setNextFwdFwd(true);
        track->setReflFwdFwd(true);
        track->setTrackReflFwd(get2DTrackID(ac, i + _num_x[a]));

        if (track->getBCFwd() == PERIODIC)
          track->setTrackNextFwd(get2DTrackID(a, i + _num_x[a]));
        else
          track->setTrackNextFwd(get2DTrackID(ac, i + _num_x[a]));
      }
      else {
        track->setReflFwdFwd(false);
        track->setTrackReflFwd
            (get2DTrackID(ac, (_num_x[a] + _num_y[a]) - (i - _num_y[a]) - 1));

        if (_geometry->getMaxYBoundaryType() == PERIODIC) {
          track->setNextFwdFwd(true);
          track->setTrackNextFwd(get2DTrackID(a, i - _num_y[a]));
        }
        else {
          track->setNextFwdFwd(false);
          track->setTrackNextFwd
              (get2DTrackID(ac, (_num_x[a] + _num_y[a]) - (i - _num_y[a]) - 1));
        }
      }

      /* Set connecting tracks in backward direction */
      if (i < _num_x[a]) {
        track->setReflBwdFwd(true);
        track->setTrackReflBwd(get2DTrackID(ac, _num_x[a] - i - 1));

        if (_geometry->getMinYBoundaryType() == PERIODIC) {
          track->setNextBwdFwd(false);
          track->setTrackNextBwd(get2DTrackID(a, i + _num_y[a]));
        }
        else {
          track->setTrackNextBwd(get2DTrackID(ac, _num_x[a] - i - 1));
          track->setNextBwdFwd(true);
        }
      }
      else {
        track->setReflBwdFwd(false);
        track->setNextBwdFwd(false);
        track->setTrackReflBwd(get2DTrackID(ac, i - _num_x[a]));

        if (track->getBCBwd() == PERIODIC)
          track->setTrackNextBwd(get2DTrackID(a, i - _num_x[a]));
        else
          track->setTrackNextBwd(get2DTrackID(ac, i - _num_x[a]));
      }
    }
  }
}


/**
 * @brief Generate segments for each Track across the Geometry.
 */
void TrackGenerator::segmentize() {

  log_printf(NORMAL, "Ray tracing for 2D track segmentation...");

  int tracks_segmented = 0;
  int num_2D_tracks = getNum2DTracks();

  /* Loop over all Tracks */
  for (int a=0; a < _num_azim/2; a++) {
    log_printf(NORMAL, "segmenting 2D tracks - Percent complete: %5.2f %%",
               double(tracks_segmented) / num_2D_tracks * 100.0);
#pragma omp parallel for
    for (int i=0; i < _num_x[a] + _num_y[a]; i++)
      _geometry->segmentize2D(&_tracks_2D[a][i], _z_coord);

    tracks_segmented += _num_x[a] + _num_y[a];
  }

  _geometry->initializeFSRVectors();
  _contains_2D_segments = true;

  return;
}


/**
 * @brief This method creates a directory to store Track files, and reads
 *        in ray tracing data for Tracks and segments from a Track file
 *        if one exists.
 * @details This method is called by the TrackGenerator::generateTracks()
 *          class method. If a Track file exists for this Geometry, number
 *          of azimuthal angles, and track spacing, then this method will
 *          import the ray tracing Track and segment data to fill the
 *          appropriate data structures.
 */
void TrackGenerator::initializeTrackFileDirectory() {

  struct stat buffer;
  std::stringstream directory;

  /** Create directory to store Track files with pre-generated ray tracing data
   *  if the directory does not yet exist */
  directory << get_output_directory() << "/tracks";
  struct stat st;
  if (!stat(directory.str().c_str(), &st) == 0)
    mkdir(directory.str().c_str(), S_IRWXU);

  /* Check to see if a Track file exists for this geometry, number of azimuthal
   * angles, and track spacing, and if so, import the ray tracing data */
  _tracks_filename = getTestFilename(directory.str());
  if (!stat(_tracks_filename.c_str(), &buffer)) {
    if (_segment_formation == EXPLICIT_3D || _segment_formation == EXPLICIT_2D) {
      if (readSegmentsFromFile()) {
        _use_input_file = true;
        setContainsSegments(true);
      }
    }
  }
}


/**
 * @brief Returns the filename for writing tracking data
 */
std::string TrackGenerator::getTestFilename(std::string directory) {

  std::stringstream test_filename;

  if (_geometry->getCmfd() != NULL)
    test_filename << directory << "/2D_"
                  << _num_azim << "_azim_"
                  << _azim_spacing << "_cm_spacing_cmfd_"
                  << _geometry->getCmfd()->getNumX()
                  << "x" << _geometry->getCmfd()->getNumY()
                  << ".data";
  else
    test_filename << directory << "/2D_"
                  << _num_azim << "_angles_"
                  << _azim_spacing << "_cm_spacing.data";

  return test_filename.str();
}


/**
 * @brief Updates whether the TrackGenerator contains segments
 * @param contains_segments whether the TrackGenerator contains segments
 */
void TrackGenerator::setContainsSegments(bool contains_segments) {
  _contains_2D_segments = contains_segments;
}


/**
 * @brief Writes all Track and segment data to a "*.tracks" binary file.
 * @details Storing Tracks in a binary file saves time by eliminating ray
 *          tracing for Track segmentation in commonly simulated geometries.
 */
void TrackGenerator::dumpSegmentsToFile() {

  /* Check whether the segments should be dumped */
  if (!_dump_segments)
    return;

  log_printf(NORMAL, "Dumping segments to file...");

  if (!containsSegments())
    log_printf(ERROR, "Unable to dump Segments to a file since no Segments "
               "have been generated for %d azimuthal angles and %f track "
               "spacing", _num_azim, _azim_spacing);

  FILE* out;
  out = fopen(_tracks_filename.c_str(), "w");

  /* Get a string representation of the Geometry's attributes. This is used to
   * check whether or not ray tracing has been performed for this Geometry */
  std::string geometry_to_string = _geometry->toString();
  int string_length = geometry_to_string.length() + 1;

  /* Write geometry metadata to the Track file */
  fwrite(&string_length, sizeof(int), 1, out);
  fwrite(geometry_to_string.c_str(), sizeof(char)*string_length, 1, out);

  /* Write segment data to Track file */
  DumpSegments dump_segments(this);
  dump_segments.setOutputFile(out);
  dump_segments.execute();

  /* Get FSR vector maps */
  ParallelHashMap<std::string, fsr_data*>& FSR_keys_map =
      _geometry->getFSRKeysMap();
  std::vector<std::string>& FSRs_to_keys = _geometry->getFSRsToKeys();
  std::vector<int>& FSRs_to_material_IDs = _geometry->getFSRsToMaterialIDs();
  std::string fsr_key;
  int fsr_id;
  double x, y, z;

  /* Write number of FSRs */
  int num_FSRs = _geometry->getNumFSRs();
  fwrite(&num_FSRs, sizeof(int), 1, out);

  /* Write FSR vector maps to file */
  std::string* fsr_key_list = FSR_keys_map.keys();
  fsr_data** fsr_data_list = FSR_keys_map.values();
  Cmfd* cmfd = _geometry->getCmfd();
  for (int i=0; i < num_FSRs; i++) {

    /* Write data to file from FSR_keys_map */
    fsr_key = fsr_key_list[i];
    string_length = fsr_key.length() + 1;
    fwrite(&string_length, sizeof(int), 1, out);
    fwrite(fsr_key.c_str(), sizeof(char)*string_length, 1, out);

    fsr_id = fsr_data_list[i]->_fsr_id;
    x = fsr_data_list[i]->_point->getX();
    y = fsr_data_list[i]->_point->getY();
    z = fsr_data_list[i]->_point->getZ();
    fwrite(&fsr_id, sizeof(int), 1, out);
    fwrite(&x, sizeof(double), 1, out);
    fwrite(&y, sizeof(double), 1, out);
    fwrite(&z, sizeof(double), 1, out);

    /* Write data to file from FSRs_to_material_IDs */
    fwrite(&(FSRs_to_material_IDs.at(i)), sizeof(int), 1, out);

    /* Write data to file from FSRs_to_keys */
    fsr_key = FSRs_to_keys.at(i);
    string_length = fsr_key.length() + 1;
    fwrite(&string_length, sizeof(int), 1, out);
    fwrite(fsr_key.c_str(), sizeof(char)*string_length, 1, out);
  }

  /* Write cmfd_fsrs vector of vectors to file */
  if (cmfd != NULL) {
    std::vector< std::vector<int> >* cell_fsrs = cmfd->getCellFSRs();
    std::vector<int>::iterator iter;
    int num_cells = cmfd->getNumCells();
    fwrite(&num_cells, sizeof(int), 1, out);

    /* Loop over CMFD cells */
    for (int cell=0; cell < num_cells; cell++) {
      num_FSRs = cell_fsrs->at(cell).size();
      fwrite(&num_FSRs, sizeof(int), 1, out);

      /* Loop over FSRs within cell */
      for (iter = cell_fsrs->at(cell).begin();
           iter != cell_fsrs->at(cell).end(); ++iter)
        fwrite(&(*iter), sizeof(int), 1, out);
    }
  }

  /* Delete key and value lists */
  delete [] fsr_key_list;
  delete [] fsr_data_list;

  /* Close the Track file */
  fclose(out);

  /* Inform other the TrackGenerator::generateTracks() method that it may
   * import ray tracing data from this file if it is called and the ray
   * tracing parameters have not changed */
  _use_input_file = true;
}


/**
 * @brief Reads Tracks in from a "*.tracks" binary file.
 * @details Storing Tracks in a binary file saves time by eliminating ray
 *          tracing for Track segmentation in commonly simulated geometries.
 * @return true if able to read Tracks in from a file; false otherwise
 */
bool TrackGenerator::readSegmentsFromFile() {

  int ret;
  FILE* in = fopen(_tracks_filename.c_str(), "r");

  int string_length;

  /* Import Geometry metadata from the Track file */
  ret = fread(&string_length, sizeof(int), 1, in);
  char* geometry_to_string = new char[string_length];
  ret = fread(geometry_to_string, sizeof(char)*string_length, 1, in);

  /* Check if our Geometry is exactly the same as the Geometry in the
   * Track file for this number of azimuthal angles and track spacing */
  if (_geometry->toString().compare(std::string(geometry_to_string)) != 0)
    return false;

  delete [] geometry_to_string;

  log_printf(NORMAL, "Importing ray tracing data from file...");

  /* Load all segment data into Tracks */
  ReadSegments read_segments(this);
  read_segments.setInputFile(in);
  read_segments.execute();

  /* Create FSR vector maps */
  ParallelHashMap<std::string, fsr_data*>& FSR_keys_map =
    _geometry->getFSRKeysMap();
  std::vector<int>& FSRs_to_material_IDs = _geometry->getFSRsToMaterialIDs();
  std::vector<std::string>& FSRs_to_keys = _geometry->getFSRsToKeys();
  int num_FSRs;
  std::string fsr_key;
  int fsr_key_id;
  double x, y, z;

  /* Get number of FSRs */
  ret = fread(&num_FSRs, sizeof(int), 1, in);

  /* Read FSR vector maps from file */
  for (int fsr_id=0; fsr_id < num_FSRs; fsr_id++) {

    /* Read key for FSR_keys_map */
    ret = fread(&string_length, sizeof(int), 1, in);
    char* char_buffer1 = new char[string_length];
    ret = fread(&char_buffer1, sizeof(char)*string_length, 1, in);
    fsr_key = std::string(char_buffer1);

    /* Read data from file for FSR_keys_map */
    ret = fread(&fsr_key_id, sizeof(int), 1, in);
    ret = fread(&x, sizeof(double), 1, in);
    ret = fread(&y, sizeof(double), 1, in);
    ret = fread(&z, sizeof(double), 1, in);
    fsr_data* fsr = new fsr_data;
    fsr->_fsr_id = fsr_key_id;
    Point* point = new Point();
    point->setCoords(x,y,z);
    fsr->_point = point;
    FSR_keys_map.insert(fsr_key, fsr);

    /* Read data from file for FSR_to_materials_IDs */
    int material_id;
    ret = fread(&material_id, sizeof(int), 1, in);
    FSRs_to_material_IDs.push_back(material_id);

    /* Read data from file for FSR_to_keys */
    ret = fread(&string_length, sizeof(int), 1, in);
    char* char_buffer2 = new char[string_length];
    ret = fread(&char_buffer2, sizeof(char)*string_length, 1, in);
    fsr_key = std::string(char_buffer2);
    FSRs_to_keys.push_back(fsr_key);
  }

  /* Read cmfd cell_fsrs vector of vectors from file */
  Cmfd* cmfd = _geometry->getCmfd();
  if (cmfd != NULL) {
    std::vector< std::vector<int> > cell_fsrs;
    int num_cells, fsr_id;
    ret = fread(&num_cells, sizeof(int), 1, in);

    /* Loop over CMFD cells */
    for (int cell=0; cell < num_cells; cell++) {
      std::vector<int>* fsrs = new std::vector<int>;
      cell_fsrs.push_back(*fsrs);
      ret = fread(&num_FSRs, sizeof(int), 1, in);

      /* Loop over FRSs within cell */
      for (int fsr = 0; fsr < num_FSRs; fsr++) {
        ret = fread(&fsr_id, sizeof(int), 1, in);
        cell_fsrs.at(cell).push_back(fsr_id);
      }
    }

    /* Set CMFD cell_fsrs vector of vectors */
    cmfd->setCellFSRs(&cell_fsrs);
  }

  /* Close the Track file */
  fclose(in);

  return true;
}


/**
 * @brief Splits Track segments into sub-segments for a user-defined
 *        maximum optical length for the problem.
 * @details This routine is needed so that all segment lengths fit
 *          within the exponential interpolation table used in the MOC
 *          transport sweep.
 * @param max_optical_length the maximum optical length
 */
void TrackGenerator::splitSegments(FP_PRECISION max_optical_length) {

  if (!containsSegments())
    log_printf(ERROR, "Unable to split segments since segments have not yet "
                      "been generated");

  if (_segment_formation != EXPLICIT_3D && _segment_formation != EXPLICIT_2D)
    log_printf(ERROR, "Segments cannot be split for on-the-fly ray tracing");

  /* Split all segments along all Tracks */
  _max_optical_length = max_optical_length;
  SegmentSplitter segment_splitter(this);
  segment_splitter.execute();

}


/**
 * @brief Generates the numerical centroids of the FSRs.
 * @details This routine generates the numerical centroids of the FSRs
 *          by weighting the average x and y values of each segment in the
 *          FSR by the segment's length and azimuthal weight. The numerical
 *          centroid fomula can be found in R. Ferrer et. al. "Linear Source
 *          Approximation in CASMO 5", PHYSOR 2012.
 * @param FSR_volumes An array of FSR volumes.
 */
void TrackGenerator::generateFSRCentroids(FP_PRECISION* FSR_volumes) {

  int num_FSRs = _geometry->getNumFSRs();

  /* Create temporary array of centroids and initialize to origin */
  Point** centroids = new Point*[num_FSRs];
  for (int r=0; r < num_FSRs; r++) {
    centroids[r] = new Point();
    centroids[r]->setCoords(0.0, 0.0, 0.0);
  }

  /* Generate FSR centroids by looping over all Tracks */
  CentroidGenerator centroid_generator(this);
  centroid_generator.setCentroids(centroids);
  centroid_generator.execute();

  /* Set the centroid for the FSR */
  for (int r=0; r < num_FSRs; r++)
    _geometry->setFSRCentroid(r, centroids[r]);

  delete [] centroids;
}


/**
 * @brief Returns the direction in the cycle of the Track indexed by azimuthal
 *        index, cycle, and track index in the cycle
 * @details The 2D Track cycle indicated by the azimuthal angle and cycle
 *          number is traversed across track_index tracks, returning the
 *          direction of the Track at that position
 * @param azim The azimuthal index
 * @param cycle The 2D cycle number
 * @param track_index The track index into the cycle
 * @return the direction of the matching Track
 */
bool TrackGenerator::getCycleDirection(int azim, int cycle, int track_index) {

  return _tracks_2D_cycle[azim][cycle][track_index]->getDirectionInCycle();
}


/**
 * @brief Sets the max optical path length of 3D segments for use in
 *        on-the-fly computation
 * @param tau maximum optical path length
 */
void TrackGenerator::setMaxOpticalLength(FP_PRECISION tau) {
  _max_optical_length = tau;
}


/**
 * @breif Sets the maximum number of segments per Track
 * @param max_num_segments the maximum number of segments per Track
 */
void TrackGenerator::setMaxNumSegments(int max_num_segments) {
  _max_num_segments = max_num_segments;
}


/**
 * @brief Retrieves the max optical path length of 3D segments for use in
 *        on-the-fly computation
 * @return maximum optical path length
 */
FP_PRECISION TrackGenerator::retrieveMaxOpticalLength() {
  return _max_optical_length;
}


/**
 * @brief Counts the number of segments for each Track in the Geomtery
 * @details All segments are subject to the max optical path length to
 *          determine the number of segments for each track as well as the
 *          maximum number of segments per Track in the Geometry. For
 *          on-the-fly calculations, the temporary segment buffer is expanded
 *          to fit the calculated maximum number of segments per Track.
 */
void TrackGenerator::countSegments() {

  std::string msg = "Counting segments";
  Progress progress(_num_2D_tracks, msg);

  /* Count the number of segments on each track and update the maximium */
  SegmentCounter counter(this);
  counter.execute();

  /* Allocate new temporary segments if necessary */
  if (_segment_formation != EXPLICIT_3D && _segment_formation != EXPLICIT_2D)
    allocateTemporarySegments();
}


/**
 * @brief Creates a Track array by increasing uid
 * @details An array is created which indexes Tracks by increasing uid.
 *          Parallel groups are also initialized -- groups of Tracks that can
 *          be computed in parallel without the potential of overwriting
 *          angular fluxes of connecting tracks prematurely.
 */
void TrackGenerator::initializeTracksArray() {

  log_printf(NORMAL, "Initializing 2D tracks array...");

  /* Allocate memory for tracks array */
  if (_tracks_2D_array != NULL)
    delete [] _tracks_2D_array;
  int num_2D_tracks = getNum2DTracks();
  _tracks_2D_array = new Track*[num_2D_tracks];

  /* Loop over all 2D tracks */
  long uid = 0;
  for (int a = 0; a < _num_azim / 2; a++) {
    for (int i=0; i < _num_x[a] + _num_y[a]; i++) {

      /* Get current track and azim group ids */
      Track* track = &_tracks_2D[a][i];

      track->setUid(uid);
      _tracks_2D_array[uid] = track;
      uid++;
    }
  }
}


/**
 * @brief returns whether periodic boundaries are present in Track generation
 * @return a boolean value - true if periodic; false otherwise
 */
bool TrackGenerator::getPeriodic() {
  return _periodic;
}


/**
 * @brief Sets a flag to record all segment information in the tracking file
 * @param A boolean value to determine whether or not to record segment
 *        information in the tracking file: true to record, false not to record
 */
void TrackGenerator::setDumpSegments(bool dump_segments) {
  _dump_segments = dump_segments;
}


/**
 * @brief Resets the TrackGenerator to not contain tracks or segments
 */
void TrackGenerator::resetStatus() {
  _contains_2D_tracks = false;
  _contains_2D_segments = false;
  _use_input_file = false;
  _tracks_filename = "";
}


/**
 * @brief Allocates memory for temporary segment storage if necessary
 * @details Temporary segments are not allocated for 2D calculations
 */
void TrackGenerator::allocateTemporarySegments() {}


//FIXME: description
int TrackGenerator::get2DTrackID(int a, int x) {

  int uid = 0;

  for (int ai = 0; ai < a; ai++)
    uid += getNumX(ai) + getNumY(ai);

  uid += x;
  return uid;
}<|MERGE_RESOLUTION|>--- conflicted
+++ resolved
@@ -746,64 +746,47 @@
 
   /* Generate Tracks, perform ray tracing across the geometry, and store
    * the data to a Track file */
-
-  /* Create default quadrature set if user one has not been set */
-  if (_quadrature == NULL)
-    initializeDefaultQuadrature();
-
-  /* Initialize the quadrature set */
-  _quadrature->setNumPolarAngles(_num_polar);
-  _quadrature->setNumAzimAngles(_num_azim);
-  _quadrature->initialize();
-
-  /* Check periodic BCs for symmetry */
-  checkBoundaryConditions();
-
-  /* Lay down Tracks accross the Geometry */
-  if (_geometry == NULL)
-  log_printf(ERROR, "Unable to lay down Tracks since no Geometry "
-             "has been set for the TrackGenerator");
-
-  /* Initialize the Tracks */
-  initializeTracks();
-
-<<<<<<< HEAD
-  /* Recalibrate the Tracks back to the geometry origin */
-  recalibrateTracksToOrigin();
-
-  /* Initialize the 1D array of Tracks for all Tracks */
-  initializeTracksArray();
-
-  /* Initialize the track file directory and read in tracks if they exist */
-  initializeTrackFileDirectory();
-=======
+  try {
+
+    /* Create default quadrature set if user one has not been set */
+    if (_quadrature == NULL)
+      initializeDefaultQuadrature();
+
+    /* Initialize the quadrature set */
+    _quadrature->setNumPolarAngles(_num_polar);
+    _quadrature->setNumAzimAngles(_num_azim);
+    _quadrature->initialize();
+
+    /* Check periodic BCs for symmetry */
+    checkBoundaryConditions();
+
+    /* Lay down Tracks accross the Geometry */
+    if (_geometry == NULL)
+    log_printf(ERROR, "Unable to lay down Tracks since no Geometry "
+               "has been set for the TrackGenerator");
+
+    /* Initialize the Tracks */
+    initializeTracks();
+
     /* Initialize the track file directory and read in tracks if they exist */
     initializeTrackFileDirectory();
->>>>>>> e740d183
-
-  /* If track file not present, generate segments */
-  if (_use_input_file == false) {
-
-    /* Segmentize the tracks */
-    segmentize();
-    if (_segment_formation == EXPLICIT_2D ||
-        _segment_formation == EXPLICIT_3D)
-      dumpSegmentsToFile();
-  }
-
-  /* Allocate array of mutex locks for each FSR */
-  int num_FSRs = _geometry->getNumFSRs();
-  _FSR_locks = new omp_lock_t[num_FSRs];
-
-  /* Loop over all FSRs to initialize OpenMP locks */
+
+    /* If track file not present, generate segments */
+    if (_use_input_file == false) {
+
+      /* Segmentize the tracks */
+      segmentize();
+      if (_segment_formation == EXPLICIT_2D ||
+          _segment_formation == EXPLICIT_3D)
+        dumpSegmentsToFile();
+    }
+
+    /* Allocate array of mutex locks for each FSR */
+    int num_FSRs = _geometry->getNumFSRs();
+    _FSR_locks = new omp_lock_t[num_FSRs];
+
+    /* Loop over all FSRs to initialize OpenMP locks */
 #pragma omp parallel for schedule(guided)
-<<<<<<< HEAD
-  for (int r=0; r < num_FSRs; r++)
-    omp_init_lock(&_FSR_locks[r]);
-
-  /* Precompute the quadrature weights */
-  _quadrature->precomputeWeights(_segment_formation != EXPLICIT_2D);
-=======
     for (int r=0; r < num_FSRs; r++)
       omp_init_lock(&_FSR_locks[r]);
 
@@ -815,7 +798,6 @@
     log_printf(ERROR, "Unable to allocate memory needed to generate "
                "Tracks. Backtrace:\n%s", e.what());
   }
->>>>>>> e740d183
 }
 
 
@@ -946,13 +928,8 @@
 
     /* Get the number of tracks per cycle */
     _tracks_per_cycle[a] = (int)
-<<<<<<< HEAD
-      (round(_cycle_length[a] * sin(phi) / height) +
-       round(_cycle_length[a] * cos(phi) / width));
-=======
       (round(_cycle_length[a] * sin(phi) / width) +
        round(_cycle_length[a] * cos(phi) / height));
->>>>>>> e740d183
 
     /* Compute the number of cycles */
     _cycles_per_azim[a] = (_num_x[a] + _num_y[a]) * 2 / _tracks_per_cycle[a];
@@ -1129,6 +1106,9 @@
           track->setDomainSurfaceIn(SURFACE_X_MAX);
         }
       }
+    }
+  }
+}
 
       /* Set connecting tracks in forward direction */
       if (i < _num_y[a]) {
