--- conflicted
+++ resolved
@@ -415,13 +415,8 @@
       surfs = cell->getSurfaces();
 
       for (s_iter = surfs.begin(); s_iter != surfs.end(); ++s_iter) {
-<<<<<<< HEAD
-  surf = (*s_iter).second->_surface;
-  all_surfs[surf->getId()] = surf;
-=======
         surf = (*s_iter).second->_surface;
         all_surfs[surf->getId()] = surf;
->>>>>>> a9882e9f
       }
     }
   }
