--- conflicted
+++ resolved
@@ -796,79 +796,25 @@
 
   /* For the "forward" direction */
   if (direction) {
-<<<<<<< HEAD
-    bc = _tracks[track_id]->getBCFwd();
-    track_leakage = &_boundary_leakage(track_id, 0);
-    if (bc == PERIODIC || bc == INTERFACE) {
-      start = 0;
-      track_out_id = _tracks[track_id]->getTrackPrdcFwd()->getUid();
-    }
-    else {
-      start = _fluxes_per_track * (!_tracks[track_id]->getReflFwdFwd());
-      track_out_id = _tracks[track_id]->getTrackReflFwd()->getUid();
-    }
-=======
     bc = track->getBCFwd();
     track_out_id = track->getTrackNextFwd();
     start = _fluxes_per_track * (!track->getNextFwdFwd());
->>>>>>> e740d183
   }
 
   /* For the "reverse" direction */
   else {
-<<<<<<< HEAD
-    bc = _tracks[track_id]->getBCBwd();
-    track_leakage = &_boundary_leakage(track_id,_fluxes_per_track);
-    if (bc == PERIODIC || bc == INTERFACE) {
-      start = _fluxes_per_track;
-      track_out_id = _tracks[track_id]->getTrackPrdcBwd()->getUid();
-    }
-    else {
-      start = _fluxes_per_track * (!_tracks[track_id]->getReflBwdFwd());
-      track_out_id = _tracks[track_id]->getTrackReflBwd()->getUid();
-    }
-=======
     bc = track->getBCBwd();
     track_out_id = track->getTrackNextBwd();
     start = _fluxes_per_track * (!track->getNextBwdFwd());
->>>>>>> e740d183
-  }
-
-  /* Retrieve the */
+  }
+
   FP_PRECISION* track_out_flux = &_start_flux(track_out_id, 0, start);
 
-<<<<<<< HEAD
-  /* Determine if angular fluxes are transfered */
-  FP_PRECISION transfer = (FP_PRECISION) (bc != VACUUM);
-
-  if (_solve_3D) {
-    for (int e=0; e < _num_groups; e++) {
-      track_out_flux[e] = track_flux[e] * transfer;
-      track_leakage[e] = track_flux[e] * (!transfer) *
-          _quad->getWeightInline(a, polar_index);
-    }
-  }
-  else {
-
-    int pe = 0;
-
-    /* Loop over polar angles and energy groups */
-    for (int e=0; e < _num_groups; e++) {
-      for (int p=0; p < _num_polar/2; p++) {
-        track_out_flux[pe] = track_flux[pe] * transfer;
-        track_leakage[pe] = track_flux[pe] * (!transfer) *
-            _quad->getWeightInline(a, p);
-        pe++;
-      }
-    }
-  }
-=======
   /* Determine if flux should be transferred */
   int transfer = (bc != VACUUM);
 
   for (int pe=0; pe < _fluxes_per_track; pe++)
     track_out_flux[pe] = track_flux[pe] * transfer;
->>>>>>> e740d183
 }
 
 
