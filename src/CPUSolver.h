/**
 * @file CPUSolver.h
 * @brief The CPUSolver class.
 * @date May 28, 2013
 * @author William Boyd, MIT, Course 22 (wboyd@mit.edu)
 */


#ifndef CPUSOLVER_H_
#define CPUSOLVER_H_

#ifdef __cplusplus
#define _USE_MATH_DEFINES
#include "Solver.h"
#include "TrackTraversingAlgorithms.h"
#include <math.h>
#include <omp.h>
#include <stdlib.h>
#endif

#undef track_flux
#ifdef NGROUPS
#define _num_groups (NGROUPS)
#endif

/** Indexing macro for the angular fluxes for each polar angle and energy
 *  group for either the forward or reverse direction for a given Track */
#define track_flux(pe) (track_flux[(pe)])

/** Indexing macro for the angular fluxes for each polar angle and energy
 *  group for the outgoing reflective track from a given Track */
#define track_out_flux(pe) (track_out_flux[(pe)])

/** Indexing macro for the leakage for each polar angle and energy group
 *  for either the forward or reverse direction for a given Track */
#define track_leakage(pe) (track_leakage[(pe)])


/* Structure containing the info to send about a track (used in printCycle) */
struct sendInfo {
  long track_id;
  int domain;
  bool fwd;
};


/**
 * @class CPUSolver CPUSolver.h "src/CPUSolver.h"
 * @brief This a subclass of the Solver class for multi-core CPUs using
 *        OpenMP multi-threading.
 */
class CPUSolver : public Solver {

protected:

  /** The number of shared memory OpenMP threads */
  int _num_threads;

  /** OpenMP mutual exclusion locks for atomic FSR scalar flux updates */
  omp_lock_t* _FSR_locks;

#ifdef MPIx
  /* Message size when communicating track angular fluxes at interfaces */
  int _track_message_size;

  /* Buffer to send track angular fluxes and associated information */
  std::vector<float*> _send_buffers;

  /* Buffer to receive track angular fluxes and associated information */
  std::vector<float*> _receive_buffers;

  /* Vector of vectors containing boundary track ids and direction */
  std::vector<std::vector<long> > _boundary_tracks;

  /* Vector of vectors containing the connecting track id and direction */
  std::vector<std::vector<long> > _track_connections;

  /* Rank of domains neighboring local domain */
  std::vector<int> _neighbor_domains;

  /* Array to check whether MPI communications are finished */
  MPI_Request* _MPI_requests;

  /* Arrays of booleans to know whether a send/receive call was made */
  bool* _MPI_sends;
  bool* _MPI_receives;
#endif


  virtual void initializeFluxArrays();
  virtual void initializeSourceArrays();
  virtual void initializeFSRs();


  void zeroTrackFluxes();
  void copyBoundaryFluxes();
  void tallyStartingCurrents();
#ifdef MPIx
  void setupMPIBuffers();
  void deleteMPIBuffers();
  void packBuffers(std::vector<long> &packing_indexes);
  void transferAllInterfaceFluxes();
  void printCycle(long track_start, int domain_start, int length);
  void boundaryFluxChecker();
#endif
  virtual void flattenFSRFluxes(FP_PRECISION value);
  void flattenFSRFluxesChiSpectrum();
  void storeFSRFluxes();
  virtual double normalizeFluxes();
  virtual void computeFSRSources(int iteration);
  void transportSweep();
  virtual void computeStabilizingFlux();
  virtual void stabilizeFlux();
  virtual void addSourceToScalarFlux();
  void computeKeff();
  double computeResidual(residualType res_type);

public:
  CPUSolver(TrackGenerator* track_generator=NULL);
  virtual ~CPUSolver();

  int getNumThreads();
  void setNumThreads(int num_threads);
  void setFixedSourceByFSR(long fsr_id, int group, FP_PRECISION source);
  void computeFSRFissionRates(double* fission_rates, long num_FSRs);
  void printInputParamsSummary();

  void tallyScalarFlux(segment* curr_segment, int azim_index, int polar_index,
                       FP_PRECISION* fsr_flux, float* track_flux);

<<<<<<< HEAD
  void accumulateScalarFluxContribution(long fsr_id, FP_PRECISION* fsr_flux);
  void tallyCurrent(segment* curr_segment, int azim_index, int polar_index,
                    float* track_flux, bool fwd);

  void transferBoundaryFlux(Track* track, int azim_index, int polar_index,
                            bool direction, float* track_flux);
=======
  void tallyCurrent(segment* curr_segment, int azim_index,
                            int polar_index, float* track_flux,
                            bool fwd);

  void transferBoundaryFlux(Track* track, int azim_index,
                                    int polar_index, bool direction,
                                    float* track_flux);
>>>>>>> d7c2a263

  void getFluxes(FP_PRECISION* out_fluxes, int num_fluxes);

  void initializeFixedSources();

  void printFSRFluxes(std::vector<double> dim1,
                      std::vector<double> dim2, double offset,
                      const char* plane);
  void printFluxesTemp();
  void printNegativeSources(int iteration, int num_x, int num_y, int num_z);
};


#endif /* CPUSOLVER_H_ */<|MERGE_RESOLUTION|>--- conflicted
+++ resolved
@@ -128,22 +128,13 @@
   void tallyScalarFlux(segment* curr_segment, int azim_index, int polar_index,
                        FP_PRECISION* fsr_flux, float* track_flux);
 
-<<<<<<< HEAD
   void accumulateScalarFluxContribution(long fsr_id, FP_PRECISION* fsr_flux);
+
   void tallyCurrent(segment* curr_segment, int azim_index, int polar_index,
                     float* track_flux, bool fwd);
 
   void transferBoundaryFlux(Track* track, int azim_index, int polar_index,
                             bool direction, float* track_flux);
-=======
-  void tallyCurrent(segment* curr_segment, int azim_index,
-                            int polar_index, float* track_flux,
-                            bool fwd);
-
-  void transferBoundaryFlux(Track* track, int azim_index,
-                                    int polar_index, bool direction,
-                                    float* track_flux);
->>>>>>> d7c2a263
 
   void getFluxes(FP_PRECISION* out_fluxes, int num_fluxes);
 
