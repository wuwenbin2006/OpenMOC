###############################################################################
#                                 User Options
###############################################################################

# Name of the Python package to be created
package_name = 'openmoc'

# Supported C++ compilers: 'gcc', 'icpc', 'all'
cpp_compilers = ['all']

# Supported floating point precision: 'single', 'double', 'all'
<<<<<<< HEAD
fp_precision = ['all']
=======
fp_precision = ['single']
>>>>>>> 028e056f

# Use CUDA set to True or False
with_cuda = True



###############################################################################
#                                 Source Code
###############################################################################

sources = {}

sources['c++'] = ['openmoc/openmoc.i',
                  'openmoc/src/host/Cell.cpp',
                  'openmoc/src/host/FlatSourceRegion.cpp',
                  'openmoc/src/host/Geometry.cpp',
                  'openmoc/src/host/LocalCoords.cpp',
                  'openmoc/src/host/log.cpp',
                  'openmoc/src/host/Material.cpp',
                  'openmoc/src/host/Point.cpp',
                  'openmoc/src/host/Quadrature.cpp',
                  'openmoc/src/host/Solver.cpp',
                  'openmoc/src/host/Surface.cpp',
                  'openmoc/src/host/Timer.cpp',
                  'openmoc/src/host/Track.cpp',
                  'openmoc/src/host/TrackGenerator.cpp',
                  'openmoc/src/host/Universe.cpp']

sources['cuda'] = ['openmoc/cuda/openmoc_cuda.i',
                   'openmoc/src/dev/DeviceMaterial.cu',
                   'openmoc/src/dev/DeviceTrack.cu',
                   'openmoc/src/dev/DeviceFlatSourceRegion.cu',
                   'openmoc/src/dev/DeviceQuery.cu',
                   'openmoc/src/dev/DeviceSolver.cu']



###############################################################################
#                                Compiler Paths
###############################################################################

path_to_gcc = '/usr/'
path_to_nvcc = '/usr/local/cuda-5.0/'
path_to_icpc = '/usr/intel/composer_xe_2013.1.117/composer_xe_2013.1.117/'

# Compiler binaries
gcc = path_to_gcc + 'bin/gcc'
icpc = path_to_icpc + 'bin/intel64/icpc'
nvcc = path_to_nvcc + 'bin/nvcc'



###############################################################################
#                                Compiler Flags
###############################################################################

compiler_flags = {}

compiler_flags['gcc'] = ['-c', 
                         '-O3', 
                         '-fopenmp', 
                         '-std=c++0x', 
                         '-fpic']

compiler_flags['icpc'] =['-c', 
                          '-O3', 
                          '-openmp', 
                          '-xhost', 
                          '-std=c++0x', 
                          '-fpic',
                          '-openmp-report', 
                          '-vec-report']

compiler_flags['nvcc'] =  ['-c', 
                           '-O3', 
                           '--ptxas-options=-v', 
                           '--compiler-options', 
                           '-fpic',
                           '-gencode=arch=compute_20,code=sm_20',
                           '-gencode=arch=compute_30,code=sm_30']



###############################################################################
#                                 Linker Flags
###############################################################################

linker_flags = {}

linker_flags['gcc'] = ['-lstdc++', 
                      '-lgomp', 
                      '-fopenmp', 
                      '-shared', 
                      '-Wl,-soname,_openmoc.so']

linker_flags['icpc'] = ['-lstdc++', 
                        '-openmp', 
                        '-liomp5', 
                        '-lpthread', 
                        '-lirc', 
                        '-limf', 
                        '-lrt', 
                        '-shared', 
                        '-Wl,-soname,_openmoc.so']

linker_flags['nvcc'] = ['-shared', 
                       'build/lib.linux-x86_64-2.7/_openmoc.so']



###############################################################################
#                               Shared Libraries
###############################################################################

shared_libraries = {}

shared_libraries['gcc'] = []
shared_libraries['icpc'] = []
shared_libraries['nvcc'] = ['cudart']



###############################################################################
#                              Library Directories
###############################################################################

library_directories = {}

library_directories['gcc'] = []
library_directories['icpc'] = [path_to_icpc + 'compiler/lib/intel64']
library_directories['nvcc'] = [path_to_nvcc + 'lib64']



###############################################################################
#                              Include Directories
###############################################################################

include_directories = {}

include_directories['gcc'] = []
include_directories['icpc'] =[path_to_icpc + 'compiler/include']
include_directories['nvcc'] = [path_to_nvcc + 'include']



###############################################################################
#                                 SWIG Flags
###############################################################################

swig_flags = ['-c++', '-keyword']



###############################################################################
#                                  Macros
###############################################################################

macros = {}
macros['gcc'] = {}
macros['icpc'] = {}
macros['nvcc'] = {}

macros['gcc']['single']= [('FP_PRECISION', 'float'), 
                          ('SINGLE', None),
                          ('GNU', None)]
macros['icpc']['single']= [('FP_PRECISION', 'float'), 
                           ('SINGLE', None),
                           ('INTEL', None)]

macros['gcc']['double'] = [('FP_PRECISION', 'double'), 
                           ('DOUBLE', None),
                           ('GNU', None)]
macros['icpc']['double'] = [('FP_PRECISION', 'double'), 
                            ('DOUBLE', None),
                            ('INTEL', None)]

macros['nvcc']['single'] = [('FP_PRECISION', 'float'), 
                            ('SINGLE', None),
                            ('CUDA', None)]
macros['nvcc']['double'] = [('FP_PRECISION', 'double'), 
                            ('DOUBLE', None),
                            ('CUDA', None)]<|MERGE_RESOLUTION|>--- conflicted
+++ resolved
@@ -9,11 +9,7 @@
 cpp_compilers = ['all']
 
 # Supported floating point precision: 'single', 'double', 'all'
-<<<<<<< HEAD
-fp_precision = ['all']
-=======
 fp_precision = ['single']
->>>>>>> 028e056f
 
 # Use CUDA set to True or False
 with_cuda = True
