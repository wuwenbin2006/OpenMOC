#include "CPUSolver.h"


/**
 * @brief Constructor initializes array pointers for Tracks and Materials.
 * @details The constructor retrieves the number of energy groups and FSRs
 *          and azimuthal angles from the Geometry and TrackGenerator if
 *          passed in as parameters by the user. The constructor initalizes
 *          the number of OpenMP threads to a default of 1.
 * @param track_generator an optional pointer to the TrackGenerator
 */
CPUSolver::CPUSolver(TrackGenerator* track_generator)
  : Solver(track_generator) {

  setNumThreads(1);
  _FSR_locks = NULL;
}


/**
 * @brief Destructor deletes array for OpenMP mutual exclusion locks for
 *        FSR scalar flux updates, and calls Solver parent class destructor
 *        to deletes arrays for fluxes and sources.
 */
CPUSolver::~CPUSolver() {
  if (_FSR_locks != NULL)
    delete [] _FSR_locks;
}


/**
 * @brief Returns the number of shared memory OpenMP threads in use.
 * @return the number of threads
 */
int CPUSolver::getNumThreads() {
  return _num_threads;
}


/**
 * @brief Sets the number of shared memory OpenMP threads to use (>0).
 * @param num_threads the number of threads
 */
void CPUSolver::setNumThreads(int num_threads) {

  if (num_threads <= 0)
    log_printf(ERROR, "Unable to set the number of threads to %d "
               "since it is less than or equal to 0", num_threads);

  /* Set the number of threads for OpenMP */
  _num_threads = num_threads;
  omp_set_num_threads(_num_threads);
}


/**
 * @brief Assign a fixed source for a flat source region and energy group.
 * @details Fixed sources should be scaled to reflect the fact that OpenMOC 
 *          normalizes the scalar flux such that the total energy- and 
 *          volume-integrated production rate sums to 1.0.
 * @param fsr_id the flat source region ID
 * @param group the energy group
 * @param source the volume-averaged source in this group
 */
void CPUSolver::setFixedSourceByFSR(int fsr_id, int group, 
                                    FP_PRECISION source) {

  Solver::setFixedSourceByFSR(fsr_id, group, source);

  /* Allocate the fixed sources array if not yet allocated */
  if (_fixed_sources == NULL) {
    int size = _num_FSRs * _num_groups;
    _fixed_sources = new FP_PRECISION[size];
    memset(_fixed_sources, 0.0, sizeof(FP_PRECISION) * size);
  }

  /* Store the fixed source for this FSR and energy group */
  _fixed_sources(fsr_id,group-1) = source;  
}


/**
 * @brief Initializes the FSR volumes and Materials array.
 * @details This method allocates and initializes an array of OpenMP
 *          mutual exclusion locks for each FSR for use in the
 *          transport sweep algorithm.
 */
void CPUSolver::initializeFSRs() {

  Solver::initializeFSRs();

  /* Allocate array of mutex locks for each FSR */
  _FSR_locks = new omp_lock_t[_num_FSRs];

  /* Loop over all FSRs to initialize OpenMP locks */
  #pragma omp parallel for schedule(guided)
  for (int r=0; r < _num_FSRs; r++)
    omp_init_lock(&_FSR_locks[r]);
}


/**
 * @brief Allocates memory for Track boundary angular flux and leakage
 *        and FSR scalar flux arrays.
 * @details Deletes memory for old flux arrays if they were allocated
 *          for a previous simulation.
 */
void CPUSolver::initializeFluxArrays() {

  /* Delete old flux arrays if they exist */
  if (_boundary_flux != NULL)
    delete [] _boundary_flux;

  if (_boundary_leakage != NULL)
    delete [] _boundary_leakage;

  if (_scalar_flux != NULL)
    delete [] _scalar_flux;

  if (_old_scalar_flux != NULL)
    delete [] _old_scalar_flux;

  /* Allocate memory for the Track boundary flux and leakage arrays */
  try{
    int size = 2 * _tot_num_tracks * _polar_times_groups;
    _boundary_flux = new FP_PRECISION[size];
    _boundary_leakage = new FP_PRECISION[size];

    /* Allocate an array for the FSR scalar flux */
    size = _num_FSRs * _num_groups;
    _scalar_flux = new FP_PRECISION[size];
    _old_scalar_flux = new FP_PRECISION[size];
  }
  catch(std::exception &e) {
    log_printf(ERROR, "Could not allocate memory for the fluxes");
  }
}


/**
 * @brief Allocates memory for FSR source arrays.
 * @details Deletes memory for old source arrays if they were allocated for a
 *          previous simulation.
 */
void CPUSolver::initializeSourceArrays() {

  /* Delete old sources arrays if they exist */
  if (_reduced_sources != NULL)
    delete [] _reduced_sources;

  /* Allocate memory for all source arrays */
  try{
    int size = _num_FSRs * _num_groups;
    _reduced_sources = new FP_PRECISION[size];

    /* If no fixed sources were assigned, use a zeroes array */
    if (_fixed_sources == NULL) {
      _fixed_sources = new FP_PRECISION[size];
      memset(_fixed_sources, 0.0, sizeof(FP_PRECISION) * size);
    }
  }
  catch(std::exception &e) {
    log_printf(ERROR, "Could not allocate memory for FSR sources");
  }
}


/**
 * @brief Zero each Track's boundary fluxes for each energy group
 *        and polar angle in the "forward" and "reverse" directions.
 */
void CPUSolver::zeroTrackFluxes() {

  #pragma omp parallel for schedule(guided)
  for (int t=0; t < _tot_num_tracks; t++) {
    for (int d=0; d < 2; d++) {
      for (int p=0; p < _num_polar; p++) {
        for (int e=0; e < _num_groups; e++) {
          _boundary_flux(t,d,p,e) = 0.0;
        }
      }
    }
  }
}


/**
 * @brief Set the scalar flux for each FSR and energy group to some value.
 * @param value the value to assign to each FSR scalar flux
 */
void CPUSolver::flattenFSRFluxes(FP_PRECISION value) {

  #pragma omp parallel for schedule(guided)
  for (int r=0; r < _num_FSRs; r++) {
    for (int e=0; e < _num_groups; e++)
      _scalar_flux(r,e) = value;
  }
}


/**
 * @brief Stores the FSR scalar fluxes in the old scalar flux array.
 */
void CPUSolver::storeFSRFluxes() {

  #pragma omp parallel for schedule(guided)
  for (int r=0; r < _num_FSRs; r++) {
    for (int e=0; e < _num_groups; e++)
      _old_scalar_flux(r,e) = _scalar_flux(r,e);
  }
}


/**
 * @brief Normalizes all FSR scalar fluxes and Track boundary angular
 *        fluxes to the total fission source (times \f$ \nu \f$).
 */
void CPUSolver::normalizeFluxes() {

  FP_PRECISION* nu_sigma_f;
  FP_PRECISION volume;
  FP_PRECISION tot_fission_source;
  FP_PRECISION norm_factor;

  int size = _num_FSRs * _num_groups;
  FP_PRECISION* fission_sources = new FP_PRECISION[_num_FSRs * _num_groups];

  /* Compute total fission source for each FSR, energy group */
  #pragma omp parallel for private(volume, nu_sigma_f) schedule(guided)
  for (int r=0; r < _num_FSRs; r++) {

    /* Get pointers to important data structures */
    nu_sigma_f = _FSR_materials[r]->getNuSigmaF();
    volume = _FSR_volumes[r];

    for (int e=0; e < _num_groups; e++)
      fission_sources(r,e) = nu_sigma_f[e] * _scalar_flux(r,e) * volume;
  }

  /* Compute the total fission source */
  tot_fission_source = pairwise_sum<FP_PRECISION>(fission_sources,size);

  /* Deallocate memory for fission source array */
  delete [] fission_sources;

  /* Normalize scalar fluxes in each FSR */
  norm_factor = 1.0 / tot_fission_source;

  log_printf(DEBUG, "Tot. Fiss. Src. = %f, Norm. factor = %f",
             tot_fission_source, norm_factor);

  #pragma omp parallel for schedule(guided)
  for (int r=0; r < _num_FSRs; r++) {
    for (int e=0; e < _num_groups; e++)
      _scalar_flux(r,e) *= norm_factor;
  }

  /* Normalize angular boundary fluxes for each Track */
  #pragma omp parallel for schedule(guided)
  for (int t=0; t < _tot_num_tracks; t++) {
    for (int d=0; d < 2; d++) {
      for (int p=0; p < _num_polar; p++) {
        for (int e=0; e < _num_groups; e++) {
          _boundary_flux(t,d,p,e) *= norm_factor;
        }
      }
    }
  }
}


/**
 * @brief Computes the total source (fission, scattering, fixed) in each FSR.
 * @details This method computes the total source in each FSR based on
 *          this iteration's current approximation to the scalar flux.
 */
void CPUSolver::computeFSRSources() {

  int tid;
  FP_PRECISION scatter_source, fission_source;
  FP_PRECISION* nu_sigma_f;
  FP_PRECISION* sigma_t;
  FP_PRECISION* chi;
  Material* material;

  int size = _num_FSRs * _num_groups;
  FP_PRECISION* fission_sources = new FP_PRECISION[size];
  size = _num_threads * _num_groups;
  FP_PRECISION* scatter_sources = new FP_PRECISION[size];

  /* For all FSRs, find the source */
  #pragma omp parallel for private(tid, material, nu_sigma_f, chi, \
    sigma_t, fission_source, scatter_source) schedule(guided)
  for (int r=0; r < _num_FSRs; r++) {

    tid = omp_get_thread_num();
    material = _FSR_materials[r];
    nu_sigma_f = material->getNuSigmaF();
    chi = material->getChi();
    sigma_t = material->getSigmaT();

    /* Initialize the fission sources to zero */
    fission_source = 0.0;

    /* Compute fission source for each group */
    if (material->isFissionable()) {
      for (int e=0; e < _num_groups; e++)
        fission_sources(r,e) = _scalar_flux(r,e) * nu_sigma_f[e];

      fission_source = pairwise_sum<FP_PRECISION>(&fission_sources(r,0),
                                                  _num_groups);
      fission_source /= _k_eff;
    }

    /* Compute total (fission+scatter+fixed) source for group G */
    for (int G=0; G < _num_groups; G++) {
      for (int g=0; g < _num_groups; g++)
        scatter_sources(tid,g) = material->getSigmaSByGroupInline(g,G)
                                  * _scalar_flux(r,g);
      scatter_source = pairwise_sum<FP_PRECISION>(&scatter_sources(tid,0),
                                                _num_groups);

      _reduced_sources(r,G) = fission_source * chi[G];
      _reduced_sources(r,G) += scatter_source + _fixed_sources(r,G);
      _reduced_sources(r,G) *= ONE_OVER_FOUR_PI / sigma_t[G];
    }
  }

  delete [] fission_sources;
  delete [] scatter_sources;
}


/**
 * @brief Computes the residual between source/flux iterations.
 * @param res_type the type of residuals to compute 
 *        (SCALAR_FLUX, FISSION_SOURCE, TOTAL_SOURCE)
 * @return the average residual in each FSR
 */
double CPUSolver::computeResidual(residualType res_type) {

  int norm;
  double residual;
  double* residuals = new double[_num_FSRs];
  memset(residuals, 0., _num_FSRs * sizeof(double));

  if (res_type == SCALAR_FLUX) {

    norm = _num_FSRs * _num_groups;

    for (int r=0; r < _num_FSRs; r++) {
      for (int e=0; e < _num_groups; e++)
        if (_old_scalar_flux(r,e) > 0.) {
          residuals[r] += pow((_scalar_flux(r,e) - _old_scalar_flux(r,e)) / 
                               _old_scalar_flux(r,e), 2);
      }
    }
  }

  else if (res_type == FISSION_SOURCE) {

    norm = _num_fissionable_FSRs * _num_groups;

    double new_fission_source, old_fission_source;
    FP_PRECISION* nu_sigma_f;
    Material* material;

    for (int r=0; r < _num_FSRs; r++) {
      new_fission_source = 0.;
      old_fission_source = 0.;
      material = _FSR_materials[r];

      if (material->isFissionable()) {
        nu_sigma_f = material->getNuSigmaF();

        for (int e=0; e < _num_groups; e++) {
          new_fission_source += _scalar_flux(r,e) * nu_sigma_f[e];
          old_fission_source += _old_scalar_flux(r,e) * nu_sigma_f[e];
        }

        if (old_fission_source > 0.)
          residuals[r] = pow((new_fission_source -  old_fission_source) /
                              old_fission_source, 2);
      }
    }
  }

  else if (res_type == TOTAL_SOURCE) {

    norm = _num_FSRs * _num_groups;

    double new_total_source, old_total_source; 
    FP_PRECISION inverse_k_eff = 1.0 / _k_eff;
    FP_PRECISION* nu_sigma_f;
    Material* material;

    for (int r=0; r < _num_FSRs; r++) {
      new_total_source = 0.;
      old_total_source = 0.;
      material = _FSR_materials[r];

      if (material->isFissionable()) {
        nu_sigma_f = material->getNuSigmaF();
 
        for (int e=0; e < _num_groups; e++) {
          new_total_source += _scalar_flux(r,e) * nu_sigma_f[e];
          old_total_source += _old_scalar_flux(r,e) * nu_sigma_f[e];
        }

        new_total_source *= inverse_k_eff;
        old_total_source *= inverse_k_eff;
      }

      /* Compute total scattering source for group G */
      for (int G=0; G < _num_groups; G++) {
        for (int g=0; g < _num_groups; g++) {
          new_total_source += material->getSigmaSByGroupInline(g,G)
                              * _scalar_flux(r,g);
          old_total_source += material->getSigmaSByGroupInline(g,G)
                              * _old_scalar_flux(r,g);
        }
      }

      if (old_total_source > 0.)
        residuals[r] = pow((new_total_source -  old_total_source) / 
                            old_total_source, 2);
    }
  }

  /* Sum up the residuals from each FSR and normalize */
  residual = pairwise_sum<double>(residuals, _num_FSRs);
  residual = sqrt(residual / norm);

  /* Deallocate memory for residuals array */
  delete [] residuals;

  return residual;
}


/**
 * @brief Compute \f$ k_{eff} \f$ from the total, fission and scattering
 *        reaction rates and leakage.
 * @details This method computes the current approximation to the
 *          multiplication factor on this iteration as follows:
 *          \f$ k_{eff} = \frac{\displaystyle\sum_{i \in I}
 *                        \displaystyle\sum_{g \in G} \nu \Sigma^F_g \Phi V_{i}}
 *                        {\displaystyle\sum_{i \in I}
 *                        \displaystyle\sum_{g \in G} (\Sigma^T_g \Phi V_{i} -
 *                        \Sigma^S_g \Phi V_{i} - L_{i,g})} \f$
 */
void CPUSolver::computeKeff() {

  int tid;
  Material* material;
  FP_PRECISION* sigma;
  FP_PRECISION volume;

  FP_PRECISION total, fission, scatter, leakage;
  FP_PRECISION* FSR_rates = new FP_PRECISION[_num_FSRs];
  FP_PRECISION* group_rates = new FP_PRECISION[_num_threads * _num_groups];

  /* Loop over all FSRs and compute the volume-integrated total rates */
  #pragma omp parallel for private(tid, volume, \
    material, sigma) schedule(guided)
  for (int r=0; r < _num_FSRs; r++) {

    tid = omp_get_thread_num() * _num_groups;
    volume = _FSR_volumes[r];
    material = _FSR_materials[r];
    sigma = material->getSigmaT();

    for (int e=0; e < _num_groups; e++)
      group_rates[tid+e] = sigma[e] * _scalar_flux(r,e);

    FSR_rates[r]=pairwise_sum<FP_PRECISION>(&group_rates[tid], _num_groups);
    FSR_rates[r] *= volume;
  }

  /* Reduce total rates across FSRs */
  total = pairwise_sum<FP_PRECISION>(FSR_rates, _num_FSRs);

  /* Loop over all FSRs and compute the volume-integrated fission rates */
  #pragma omp parallel for private(tid, volume, \
    material, sigma) schedule(guided)
  for (int r=0; r < _num_FSRs; r++) {

    tid = omp_get_thread_num() * _num_groups;
    volume = _FSR_volumes[r];
    material = _FSR_materials[r];
    sigma = material->getNuSigmaF();

    for (int e=0; e < _num_groups; e++)
      group_rates[tid+e] = sigma[e] * _scalar_flux(r,e);

    FSR_rates[r]=pairwise_sum<FP_PRECISION>(&group_rates[tid], _num_groups);
    FSR_rates[r] *= volume;
  }

  /* Reduce fission rates across FSRs */
  fission = pairwise_sum<FP_PRECISION>(FSR_rates, _num_FSRs);

  /* Loop over all FSRs and compute the volume-integrated scattering rates */
  #pragma omp parallel for private(tid, volume, \
    material) schedule(guided)
  for (int r=0; r < _num_FSRs; r++) {

    tid = omp_get_thread_num() * _num_groups;
    volume = _FSR_volumes[r];
    material = _FSR_materials[r];

    FSR_rates[r] = 0.;

    for (int G=0; G < _num_groups; G++) {
      for (int g=0; g < _num_groups; g++)
        group_rates[tid+g] = material->getSigmaSByGroupInline(g,G)
                             * _scalar_flux(r,g);

      FSR_rates[r]+=pairwise_sum<FP_PRECISION>(&group_rates[tid], _num_groups);
    }

    FSR_rates[r] *= volume;
  }

  /* Reduce scattering rates across FSRs */
  scatter = pairwise_sum<FP_PRECISION>(FSR_rates, _num_FSRs);

  /* Reduce leakage array across Tracks, energy groups, polar angles */
  int size = 2 * _tot_num_tracks * _polar_times_groups;
  leakage = pairwise_sum<FP_PRECISION>(_boundary_leakage, size) * 0.5;

  _k_eff = fission / (total - scatter + leakage);

  log_printf(DEBUG, "tot = %f, fiss = %f, scatt = %f, leak = %f,"
             "k_eff = %f", total, fission, scatter, leakage, _k_eff);

  delete [] FSR_rates;
  delete [] group_rates;
}


/**
 * @brief This method performs one transport sweep of all azimuthal angles,
 *        Tracks, Track segments, polar angles and energy groups.
 * @details The method integrates the flux along each Track and updates the
 *          boundary fluxes for the corresponding output Track, while updating
 *          the scalar flux in each flat source region.
 */
void CPUSolver::transportSweep() {

  int tid;
  int min_track, max_track;
  int azim_index, num_segments;
  Track* curr_track;
  segment* curr_segment;
  segment* segments;
  FP_PRECISION* track_flux;

  log_printf(DEBUG, "Transport sweep with %d OpenMP threads", _num_threads);

  /* Initialize flux in each FSr to zero */
  flattenFSRFluxes(0.0);

  if (_cmfd != NULL && _cmfd->isFluxUpdateOn())
    _cmfd->zeroSurfaceCurrents();

  /* Loop over azimuthal angle halfspaces */
  for (int i=0; i < 2; i++) {

    /* Compute the minimum and maximum Track IDs corresponding to
     * this azimuthal angular halfspace */
    min_track = i * (_tot_num_tracks / 2);
    max_track = (i + 1) * (_tot_num_tracks / 2);

    /* Loop over each thread within this azimuthal angle halfspace */
    #pragma omp parallel for private(curr_track, azim_index, num_segments, \
      curr_segment, segments, track_flux, tid) schedule(guided)
    for (int track_id=min_track; track_id < max_track; track_id++) {

      tid = omp_get_thread_num();

      /* Use local array accumulator to prevent false sharing*/
      FP_PRECISION* thread_fsr_flux;
      thread_fsr_flux = new FP_PRECISION[_num_groups];

      /* Initialize local pointers to important data structures */
      curr_track = _tracks[track_id];
      azim_index = curr_track->getAzimAngleIndex();
      num_segments = curr_track->getNumSegments();
      segments = curr_track->getSegments();
      track_flux = &_boundary_flux(track_id,0,0,0);

      /* Loop over each Track segment in forward direction */
      for (int s=0; s < num_segments; s++) {
        curr_segment = &segments[s];
        tallyScalarFlux(curr_segment, azim_index, track_flux, thread_fsr_flux);
        tallySurfaceCurrent(curr_segment, azim_index, track_flux, true);
      }

      /* Transfer boundary angular flux to outgoing Track */
      transferBoundaryFlux(track_id, azim_index, true, track_flux);

      /* Loop over each Track segment in reverse direction */
      track_flux += _polar_times_groups;

      for (int s=num_segments-1; s > -1; s--) {
        curr_segment = &segments[s];
        tallyScalarFlux(curr_segment, azim_index, track_flux, thread_fsr_flux);
        tallySurfaceCurrent(curr_segment, azim_index, track_flux, false);
      }
      delete thread_fsr_flux;

      /* Transfer boundary angular flux to outgoing Track */
      transferBoundaryFlux(track_id, azim_index, false, track_flux);
    }
  }

  return;
}


/**
 * @brief Computes the contribution to the FSR scalar flux from a Track segment.
 * @details This method integrates the angular flux for a Track segment across
 *          energy groups and polar angles, and tallies it into the FSR
 *          scalar flux, and updates the Track's angular flux.
 * @param curr_segment a pointer to the Track segment of interest
 * @param azim_index a pointer to the azimuthal angle index for this segment
 * @param track_flux a pointer to the Track's angular flux
 * @param fsr_flux a pointer to the temporary FSR flux buffer
 * @param fwd
 */
void CPUSolver::tallyScalarFlux(segment* curr_segment, int azim_index,
                                FP_PRECISION* track_flux,
                                FP_PRECISION* fsr_flux){

  int fsr_id = curr_segment->_region_id;
  FP_PRECISION length = curr_segment->_length;
  FP_PRECISION* sigma_t = curr_segment->_material->getSigmaT();
  FP_PRECISION delta_psi, exponential;

  /* Set the FSR scalar flux buffer to zero */
  memset(fsr_flux, 0.0, _num_groups * sizeof(FP_PRECISION));

  /* Compute change in angular flux along segment in this FSR */
  for (int e=0; e < _num_groups; e++) {
    for (int p=0; p < _num_polar; p++){
      exponential = _exp_evaluator->computeExponential(sigma_t[e] * length, p);
      delta_psi = (track_flux(p,e)-_reduced_sources(fsr_id,e)) * exponential;
      fsr_flux[e] += delta_psi * _polar_weights(azim_index,p);
      track_flux(p,e) -= delta_psi;
    }
  }

  /* Atomically increment the FSR scalar flux from the temporary array */
  omp_set_lock(&_FSR_locks[fsr_id]);
  {
    for (int e=0; e < _num_groups; e++)
      _scalar_flux(fsr_id,e) += fsr_flux[e];
  }
  omp_unset_lock(&_FSR_locks[fsr_id]);
}


/**
 * @brief Tallies the current contribution from this segment across the
 *        the appropriate CMFD mesh cell surface.
 * @param curr_segment a pointer to the Track segment of interest
 * @param azim_index the azimuthal index for this segmenbt
 * @param track_flux a pointer to the Track's angular flux
 * @param fwd boolean indicating direction of integration along segment
 */
void CPUSolver::tallySurfaceCurrent(segment* curr_segment, int azim_index,
                                    FP_PRECISION* track_flux, bool fwd){

  /* Tally surface currents if CMFD is in use */
<<<<<<< HEAD
  if (_cmfd != NULL && _cmfd->isFluxUpdateOn()){
    for (int e=0; e < _num_groups; e++) {
      surf_current = 0.;

      for (int p=0; p < _num_polar; p++)
        surf_current += track_flux(p,e) * _polar_weights(azim_index,p);

      surf_current /= 2.;
      _cmfd->tallySurfaceCurrent(curr_segment, surf_current, fwd, e);
    }
  }
=======
  if (_cmfd != NULL && _cmfd->isFluxUpdateOn())
    _cmfd->tallySurfaceCurrent(curr_segment, track_flux, 
                               &_polar_weights(azim_index,0), fwd);
>>>>>>> af371acb
}


/**
 * @brief Updates the boundary flux for a Track given boundary conditions.
 * @details For reflective boundary conditions, the outgoing boundary flux
 *          for the Track is given to the reflecting Track. For vacuum
 *          boundary conditions, the outgoing flux tallied as leakage.
 * @param track_id the ID number for the Track of interest
 * @param azim_index a pointer to the azimuthal angle index for this segment
 * @param direction the Track direction (forward - true, reverse - false)
 * @param track_flux a pointer to the Track's outgoing angular flux
 */
void CPUSolver::transferBoundaryFlux(int track_id,
                                     int azim_index,
                                     bool direction,
                                     FP_PRECISION* track_flux) {
  int start;
  int bc;
  FP_PRECISION* track_leakage;
  int track_out_id;

  /* Extract boundary conditions for this Track and the pointer to the
   * outgoing reflective Track, and index into the leakage array */

  /* For the "forward" direction */
  if (direction) {
    start = _tracks[track_id]->isReflOut() * _polar_times_groups;
    bc = (int)_tracks[track_id]->getBCOut();
    track_leakage = &_boundary_leakage(track_id,0);
    track_out_id = _tracks[track_id]->getTrackOut()->getUid();
  }

  /* For the "reverse" direction */
  else {
    start = _tracks[track_id]->isReflIn() * _polar_times_groups;
    bc = (int)_tracks[track_id]->getBCIn();
    track_leakage = &_boundary_leakage(track_id,_polar_times_groups);
    track_out_id = _tracks[track_id]->getTrackIn()->getUid();
  }

  FP_PRECISION* track_out_flux = &_boundary_flux(track_out_id,0,0,start);

  /* Loop over polar angles and energy groups */
  for (int e=0; e < _num_groups; e++) {
    for (int p=0; p < _num_polar; p++) {
      track_out_flux(p,e) = track_flux(p,e) * bc;
      track_leakage(p,e) = track_flux(p,e) *
                           _polar_weights(azim_index,p) * (!bc);
    }
  }
}


/**
 * @brief Add the source term contribution in the transport equation to
 *        the FSR scalar flux.
 */
void CPUSolver::addSourceToScalarFlux() {

  FP_PRECISION volume;
  FP_PRECISION* sigma_t;

  /* Add in source term and normalize flux to volume for each FSR */
  /* Loop over FSRs, energy groups */
  #pragma omp parallel for private(volume, sigma_t) schedule(guided)
  for (int r=0; r < _num_FSRs; r++) {
    volume = _FSR_volumes[r];
    sigma_t = _FSR_materials[r]->getSigmaT();

    for (int e=0; e < _num_groups; e++) {
      _scalar_flux(r,e) *= 0.5;
      _scalar_flux(r,e) /= (sigma_t[e] * volume);
      _scalar_flux(r,e) += (FOUR_PI * _reduced_sources(r,e));
    }
  }
}


/**
 * @brief Computes the volume-averaged, energy-integrated fission rate in
 *        each FSR and stores them in an array indexed by FSR ID.
 * @details This is a helper method for SWIG to allow users to retrieve
 *          FSR fission rates as a NumPy array. An example of how this method 
 *          can be called from Python is as follows:
 *
 * @code
 *          num_FSRs = geometry.getNumFSRs()
 *          fission_rates = solver.computeFSRFissionRates(num_FSRs)
 * @endcode
 *
 * @param fission_rates an array to store the fission rates (implicitly passed
 *                      in as a NumPy array from Python)
 * @param num_FSRs the number of FSRs passed in from Python
 */
void CPUSolver::computeFSRFissionRates(double* fission_rates, int num_FSRs) {

  if (_scalar_flux == NULL)
    log_printf(ERROR, "Unable to compute FSR fission rates since the "
               "source distribution has not been calculated");

  log_printf(INFO, "Computing FSR fission rates...");

  FP_PRECISION* nu_sigma_f;

  /* Initialize fission rates to zero */
  for (int r=0; r < _num_FSRs; r++)
    fission_rates[r] = 0.0;

  /* Loop over all FSRs and compute the volume-averaged fission rate */
  #pragma omp parallel for private (nu_sigma_f) schedule(guided)
  for (int r=0; r < _num_FSRs; r++) {
    nu_sigma_f = _FSR_materials[r]->getNuSigmaF();

    for (int e=0; e < _num_groups; e++)
      fission_rates[r] += nu_sigma_f[e] * _scalar_flux(r,e);
  }
}<|MERGE_RESOLUTION|>--- conflicted
+++ resolved
@@ -674,23 +674,9 @@
                                     FP_PRECISION* track_flux, bool fwd){
 
   /* Tally surface currents if CMFD is in use */
-<<<<<<< HEAD
-  if (_cmfd != NULL && _cmfd->isFluxUpdateOn()){
-    for (int e=0; e < _num_groups; e++) {
-      surf_current = 0.;
-
-      for (int p=0; p < _num_polar; p++)
-        surf_current += track_flux(p,e) * _polar_weights(azim_index,p);
-
-      surf_current /= 2.;
-      _cmfd->tallySurfaceCurrent(curr_segment, surf_current, fwd, e);
-    }
-  }
-=======
   if (_cmfd != NULL && _cmfd->isFluxUpdateOn())
     _cmfd->tallySurfaceCurrent(curr_segment, track_flux, 
                                &_polar_weights(azim_index,0), fwd);
->>>>>>> af371acb
 }
 
 
