--- conflicted
+++ resolved
@@ -122,14 +122,8 @@
   void computeFSRFissionRates(double* fission_rates, long num_FSRs);
   void printInputParamsSummary();
 
-<<<<<<< HEAD
   virtual void tallyScalarFlux(segment* curr_segment, int azim_index,
                                int polar_index, float* track_flux);
-=======
-  void tallyScalarFlux(segment* curr_segment, int azim_index,
-                               int polar_index, float* track_flux,
-                               FP_PRECISION* fsr_flux);
->>>>>>> 8385ac72
 
   void tallyCurrent(segment* curr_segment, int azim_index,
                             int polar_index, float* track_flux,
