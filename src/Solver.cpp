#include "Solver.h"
/**
 * @brief Constructor initializes an empty Solver class with array pointers
 *        set to NULL.
 * @param track_generator an optional pointer to a TrackGenerator object
 */
Solver::Solver(TrackGenerator* track_generator) {

  /* Default values */
  _num_materials = 0;
  _num_groups = 0;
  _num_azim = 0;

  _num_FSRs = 0;
  _num_fissionable_FSRs = 0;
  _FSR_volumes = NULL;
  _FSR_materials = NULL;

  _track_generator = NULL;
  _geometry = NULL;
  _cmfd = NULL;
  _exp_evaluator = new ExpEvaluator();
  _solve_3D = false;
<<<<<<< HEAD
  _OTF = false;
  
=======

>>>>>>> 455ea1b7
  _tracks = NULL;
  _azim_spacings = NULL;
  _polar_spacings = NULL;
  _boundary_flux = NULL;
  _start_flux = NULL;
  _boundary_leakage = NULL;

  _scalar_flux = NULL;
  _old_scalar_flux = NULL;
  _fixed_sources = NULL;
  _reduced_sources = NULL;

  /* Default polar quadrature */
  _fluxes_per_track = 0;

  if (track_generator != NULL)
    setTrackGenerator(track_generator);

  _num_iterations = 0;
  _converge_thresh = 1E-5;

  _timer = new Timer();
}


/**
 * @brief Destructor deletes arrays of boundary angular fluxes,
 *        scalar fluxes and sources for each FSR and energy group.
 * @details Deallocates memory for all arrays allocated for the Solver,
 *          including fluxes, sources, quadrature weights, and exponential
 *          linear interpolation table.
 */
Solver::~Solver() {

  if (_FSR_volumes != NULL)
    delete [] _FSR_volumes;

  if (_FSR_materials != NULL)
    delete [] _FSR_materials;

  if (_boundary_flux != NULL)
    delete [] _boundary_flux;

  if (_start_flux != NULL)
    delete [] _start_flux;

  if (_scalar_flux != NULL)
    delete [] _scalar_flux;

  if (_old_scalar_flux != NULL)
    delete [] _old_scalar_flux;

  if (_fixed_sources != NULL)
    delete [] _fixed_sources;

  if (_reduced_sources != NULL)
    delete [] _reduced_sources;

  if (_exp_evaluator != NULL)
    delete _exp_evaluator;
}


/**
 * @brief Returns a pointer to the Geometry.
 * @return a pointer to the Geometry
 */
Geometry* Solver::getGeometry() {

  if (_geometry == NULL)
    log_printf(ERROR, "Unable to return the Solver's Geometry since it "
               "has not yet been set");

  return _geometry;
}



/**
 * @brief Returns a pointer to the TrackGenerator.
 * @return a pointer to the TrackGenerator
 */
TrackGenerator* Solver::getTrackGenerator() {

  if (_track_generator == NULL)
    log_printf(ERROR, "Unable to return the Solver's TrackGenetrator "
               "since it has not yet been set");

  return _track_generator;
}


/**
 * @brief Returns the calculated volume for a flat source region.
 * @param fsr_id the flat source region ID of interest
 * @return the flat source region volume
 */
FP_PRECISION Solver::getFSRVolume(int fsr_id) {

  if (fsr_id < 0 || fsr_id > _num_FSRs)
    log_printf(ERROR, "Unable to get the volume for FSR %d since the FSR "
               "IDs lie in the range (0, %d)", fsr_id, _num_FSRs);

  else if (_FSR_volumes == NULL)
    log_printf(ERROR, "Unable to get the volume for FSR %d since the FSR "
               "volumes have not yet been computed", fsr_id);

  return _FSR_volumes[fsr_id];
}


/**
 * @brief Returns the number of angles used for the polar quadrature.
 * @return the number of polar angles
 */
int Solver::getNumPolarAngles() {
  return _num_polar;
}


/**
 * @brief Returns the number of source iterations to converge the source.
 * @return the number of iterations
 */
int Solver::getNumIterations() {
  return _num_iterations;
}


/**
 * @brief Returns the total time to converge the source (seconds).
 * @return the time to converge the source (seconds)
 */
double Solver::getTotalTime() {
  return _timer->getSplit("Total time");
}


/**
 * @brief Returns the converged eigenvalue \f$ k_{eff} \f$.
 * @return the converged eigenvalue \f$ k_{eff} \f$
 */
FP_PRECISION Solver::getKeff() {
  return _k_eff;
}


/**
 * @brief Returns the threshold for source/flux convergence.
 * @return the threshold for source/flux convergence
 */
FP_PRECISION Solver::getConvergenceThreshold() {
  return _converge_thresh;
}


/**
 * @brief Get the maximum allowable optical length for a track segment
 * @return The max optical length
 */
FP_PRECISION Solver::getMaxOpticalLength() {
  return _exp_evaluator->getMaxOpticalLength();
}


/**
 * @brief Returns whether the solver is using double floating point precision.
 * @return true if using double precision float point arithmetic
 */
bool Solver::isUsingDoublePrecision() {
#ifdef DOUBLE
  return true;
#else
  return false;
#endif
}


/**
 * @brief Returns whether the Solver uses linear interpolation to
 *        compute exponentials.
 * @return true if using linear interpolation to compute exponentials
 */
bool Solver::isUsingExponentialInterpolation() {
  return _exp_evaluator->isUsingInterpolation();
}


/**
 * @brief Returns the scalar flux for some FSR and energy group.
 * @param fsr_id the ID for the FSR of interest
 * @param group the energy group of interest
 * @return the FSR scalar flux
 */
FP_PRECISION Solver::getFSRScalarFlux(int fsr_id, int group) {

  if (fsr_id >= _num_FSRs)
    log_printf(ERROR, "Unable to return a scalar flux for FSR ID = %d "
               "since the max FSR ID = %d", fsr_id, _num_FSRs-1);

  else if (fsr_id < 0)
    log_printf(ERROR, "Unable to return a scalar flux for FSR ID = %d "
               "since FSRs do not have negative IDs", fsr_id);

  else if (group-1 >= _num_groups)
    log_printf(ERROR, "Unable to return a scalar flux in group %d "
               "since there are only %d groups", group, _num_groups);

  else if (group <= 0)
    log_printf(ERROR, "Unable to return a scalar flux in group %d "
               "since groups must be greater or equal to 1", group);

  else if (_scalar_flux == NULL)
    log_printf(ERROR, "Unable to return a scalar flux "
             "since it has not yet been computed");

  return _scalar_flux(fsr_id,group-1);
}


/**
 * @brief Returns the source for some energy group for a flat source region
 * @details This is a helper routine used by the openmoc.process module.
 * @param fsr_id the ID for the FSR of interest
 * @param group the energy group of interest
 * @return the flat source region source
 */
FP_PRECISION Solver::getFSRSource(int fsr_id, int group) {

  if (fsr_id >= _num_FSRs)
    log_printf(ERROR, "Unable to return a source for FSR ID = %d "
               "since the max FSR ID = %d", fsr_id, _num_FSRs-1);

  else if (fsr_id < 0)
    log_printf(ERROR, "Unable to return a source for FSR ID = %d "
               "since FSRs do not have negative IDs", fsr_id);

  else if (group-1 >= _num_groups)
    log_printf(ERROR, "Unable to return a source in group %d "
               "since there are only %d groups", group, _num_groups);

  else if (group <= 0)
    log_printf(ERROR, "Unable to return a source in group %d "
               "since groups must be greater or equal to 1", group);

  else if (_scalar_flux == NULL)
    log_printf(ERROR, "Unable to return a source "
               "since it has not yet been computed");

  Material* material = _FSR_materials[fsr_id];
  FP_PRECISION* nu_sigma_f = material->getNuSigmaF();
  FP_PRECISION* chi = material->getChi();
  FP_PRECISION source = 0.;

  /* Compute fission source */
  if (material->isFissionable()) {
    for (int e=0; e < _num_groups; e++)
      source += _scalar_flux(fsr_id,e) * nu_sigma_f[e];
    source /= _k_eff * chi[group-1];
  }

  /* Compute scatter source */
  for (int g=0; g < _num_groups; g++)
    source += material->getSigmaSByGroupInline(g,group-1)
              * _scalar_flux(fsr_id,g);

  /* Add in fixed source (if specified by user) */
  source += _fixed_sources(fsr_id,group-1);

  /* Normalize to solid angle for isotropic approximation */
  source *= ONE_OVER_FOUR_PI;

  return source;
}


/**
 * @brief Sets the Geometry for the Solver.
 * @details This is a private setter method for the Solver and is not
 *          intended to be called by the user.
 * @param geometry a pointer to a Geometry object
 */
void Solver::setGeometry(Geometry* geometry) {

  if (geometry->getNumFSRs() == 0)
    log_printf(ERROR, "Unable to set the Geometry for the Solver since the "
               "Geometry has not yet initialized FSRs");

  _geometry = geometry;
  _cmfd = geometry->getCmfd();
  _num_FSRs = _geometry->getNumFSRs();
  _num_groups = _geometry->getNumEnergyGroups();
  _num_materials = _geometry->getNumMaterials();

  if (_solve_3D)
    _fluxes_per_track = _num_groups;
  else
    _fluxes_per_track = _num_groups * _num_polar/2;
}


/**
 * @brief Sets the Solver's TrackGenerator with characteristic Tracks.
 * @details The TrackGenerator must already have generated Tracks and have
 *          used ray tracing to segmentize them across the Geometry. This
 *          should be initated in Python prior to assigning the TrackGenerator
 *          to the Solver:
 *
 * @code
 *          geometry.initializeFlatSourceRegions()
 *          track_generator.generateTracks()
 *          solver.setTrackGenerator(track_generator)
 * @endcode
 *
 * @param track_generator a pointer to a TrackGenerator object
 */
void Solver::setTrackGenerator(TrackGenerator* track_generator) {

  if ((!track_generator->contains2DSegments() && (track_generator->isSolve2D())
      || (track_generator->isSolve3D() && (track_generator->isOTF() &&
      !track_generator->containsExtrudedSegments()) ||
      !track_generator->isOTF() && !track_generator->contains3DSegments())))
    log_printf(ERROR, "Unable to set the TrackGenerator for the Solver "
               "since the TrackGenerator has not yet generated tracks");

  _track_generator = track_generator;
  _solve_3D = _track_generator->isSolve3D();
  _OTF = _track_generator->isOTF();
  _num_azim = _track_generator->getNumAzim();
  _tracks_per_stack = _track_generator->getTracksPerStack();
  _azim_spacings = _track_generator->getAzimSpacings();
  _polar_spacings = _track_generator->getPolarSpacings();
  _quad = _track_generator->getQuadrature();
  _num_polar = _quad->getNumPolarAngles();
  _num_tracks_by_parallel_group = _track_generator->getNumTracksByParallelGroupArray();
  _num_parallel_track_groups = _track_generator->getNumParallelTrackGroups();
  _tracks = _track_generator->getTracksArray();

  /* Set the number of tracks and fluxes per track */
  if (_solve_3D) {
    _fluxes_per_track = _num_groups;
    _tot_num_tracks = _track_generator->getNum3DTracks();
  }
  else {
    _fluxes_per_track = _num_groups * _num_polar/2;
    _tot_num_tracks = _track_generator->getNum2DTracks();
  }

  /* Retrieve and store the Geometry from the TrackGenerator */
  setGeometry(_track_generator->getGeometry());
}


/**
 * @brief Sets the threshold for source/flux convergence.
 * @brief The default threshold for convergence is 1E-5.
 * @param source_thresh the threshold for source/flux convergence
 */
void Solver::setConvergenceThreshold(FP_PRECISION threshold) {

  if (threshold <= 0.0)
    log_printf(ERROR, "Unable to set the convergence threshold to %f "
               "since it is not a positive number", threshold);

  _converge_thresh = threshold;
}


/**
 * @brief Assign a fixed source for a flat source region and energy group.
 * @details This is a helper routine to perform error checking for the
 *          subclasses which store the source in the appropriate array.
 * @param fsr_id the flat source region ID
 * @param group the energy group
 * @param source the volume-averaged source in this group
 */
void Solver::setFixedSourceByFSR(int fsr_id, int group, FP_PRECISION source) {

  if (group <= 0 || group > _num_groups)
    log_printf(ERROR,"Unable to set fixed source for group %d in "
               "in a %d energy group problem", group, _num_groups);

  if (fsr_id < 0 || fsr_id >= _num_FSRs)
    log_printf(ERROR,"Unable to set fixed source for FSR %d with only "
               "%d FSRs in the geometry", fsr_id, _num_FSRs);
}


/**
 * @brief Assign a fixed source for a Cell and energy group.
 * @details This routine will add the fixed source to all instances of the
 *          Cell in the geometry (e.g., all FSRs for this Cell).
 * @param fsr_id the Cell of interest
 * @param group the energy group
 * @param source the volume-averaged source in this group
 */
void Solver::setFixedSourceByCell(Cell* cell, int group, FP_PRECISION source) {

  /* Recursively add the source to all Cells within a FILL type Cell */
  if (cell->getType() == FILL) {
    std::map<int, Cell*> cells = cell->getAllCells();
    std::map<int, Cell*>::iterator iter;
    for (iter = cells.begin(); iter != cells.end(); ++iter)
      setFixedSourceByCell(iter->second, group, source);
  }

  /* Add the source to all FSRs for this MATERIAL type Cell */
  else {
    Cell* fsr_cell;

    for (int r=0; r < _num_FSRs; r++) {
      fsr_cell = _geometry->findCellContainingFSR(r);
      if (cell->getId() == fsr_cell->getId())
        setFixedSourceByFSR(r, group, source);
    }
  }
}


/**
 * @brief Assign a fixed source for a Material and energy group.
 * @details This routine will add the fixed source to all instances of the
 *          Material in the geometry (e.g., all FSRs with this Material).
 * @param fsr_id the Material of interest
 * @param group the energy group
 * @param source the volume-averaged source in this group
 */
void Solver::setFixedSourceByMaterial(Material* material, int group,
                                      FP_PRECISION source) {

  Material* fsr_material;

  /* Add the source to all FSRs for this Material */
  for (int r=0; r < _num_FSRs; r++) {
    fsr_material = _geometry->findFSRMaterial(r);
    if (material->getId() == fsr_material->getId())
      setFixedSourceByFSR(r, group, source);
  }
}


/**
 * @brief Set the maximum allowable optical length for a track segment
 * @param max_optical_length The max optical length
 */
void Solver::setMaxOpticalLength(FP_PRECISION max_optical_length) {
  _exp_evaluator->setMaxOpticalLength(max_optical_length);
}


/**
 * @brief Set the precision, or maximum allowable approximation error, of the
 *        the exponential interpolation table.
 * @details By default, the precision is 1E-5 based on the analysis in
 *          Yamamoto's 2003 paper.
 * @param precision the precision of the exponential interpolation table,
 */
void Solver::setExpPrecision(FP_PRECISION precision) {
  _exp_evaluator->setExpPrecision(precision);
}


/**
 * @brief Informs the Solver to use linear interpolation to compute the
 *        exponential in the transport equation.
 */
void Solver::useExponentialInterpolation() {
  _exp_evaluator->useInterpolation();
}


/**
 * @brief Informs the Solver to use the exponential intrinsic exp(...)
 *        function to compute the exponential in the transport equation.
 */
void Solver::useExponentialIntrinsic() {
  _exp_evaluator->useIntrinsic();
}


/**
 * @brief Initializes new ExpEvaluator object to compute exponentials.
 */
void Solver::initializeExpEvaluator() {

  _exp_evaluator->setSolve3D(_solve_3D);
  _exp_evaluator->setQuadrature(_quad);

  if (_exp_evaluator->isUsingInterpolation()) {

    /* Find minimum of optional user-specified and actual max taus */
    FP_PRECISION max_tau_a = _track_generator->getMaxOpticalLength();
    FP_PRECISION max_tau_b = _exp_evaluator->getMaxOpticalLength();
    FP_PRECISION max_tau = std::min(max_tau_a, max_tau_b);

    /* Split Track segments so that none has a greater optical length */
    _track_generator->setMaxOpticalLength(max_tau);
    if (_OTF)
      _track_generator->countSegments();
    else
      _track_generator->splitSegments(max_tau);

    /* Initialize exponential interpolation table */
    _exp_evaluator->setMaxOpticalLength(max_tau);
    _exp_evaluator->initialize();
  }
}


/**
 * @brief Initializes the FSR volumes and Materials array.
 * @details This method assigns each FSR a unique, monotonically increasing
 *          ID, sets the Material for each FSR, and assigns a volume based on
 *          the cumulative length of all of the segments inside the FSR.
 */
void Solver::initializeFSRs() {

  log_printf(INFO, "Initializing flat source regions...");

  /* Delete old FSR arrays if they exist */
  if (_FSR_volumes != NULL)
    delete [] _FSR_volumes;

  if (_FSR_materials != NULL)
    delete [] _FSR_materials;

  /* Generate the FSR centroids */
  _track_generator->generateFSRCentroids();

  /* Get an array of volumes indexed by FSR  */
  if (_solve_3D)
    _FSR_volumes = _track_generator->get3DFSRVolumes();

  else
    _FSR_volumes = _track_generator->get2DFSRVolumes();
<<<<<<< HEAD
=======

  /* Generate the FSR centroids */
  _track_generator->generateFSRCentroids();
>>>>>>> 455ea1b7

  /* Allocate an array of Material pointers indexed by FSR */
  _FSR_materials = new Material*[_num_FSRs];

  /* Compute the number of fissionable Materials */
  _num_fissionable_FSRs = 0;

  /* Loop over all FSRs to extract FSR material pointers */
  for (int r=0; r < _num_FSRs; r++) {

    /* Assign the Material corresponding to this FSR */
    _FSR_materials[r] = _geometry->findFSRMaterial(r);

    log_printf(DEBUG, "FSR ID = %d has Material ID = %d and volume = %f ",
               r, _FSR_materials[r]->getId(), _FSR_volumes[r]);
  }
}


/**
 * @brief Counts the number of fissionable flat source regions.
 * @details This routine is used by the Solver::computeEigenvalue(...)
 *          routine which uses the number of fissionable FSRs to normalize
 *          the residual on the fission source distribution.
 */
void Solver::countFissionableFSRs() {

  log_printf(INFO, "Counting fissionable FSRs...");

  /* Count the number of fissionable FSRs */
  std::map<int, Material*> all_materials = _geometry->getAllMaterials();
  _num_fissionable_FSRs = 0;

  for (int r=0; r < _num_FSRs; r++) {
    if (_FSR_materials[r]->isFissionable())
      _num_fissionable_FSRs++;
  }
}


/**
 * @brief Initializes a Cmfd object for acceleratiion prior to source iteration.
 * @details Instantiates a dummy Cmfd object if one was not assigned to
 *          the Solver by the user and initializes FSRs, materials, fluxes
 *          and the Mesh object. This method is for internal use only
 *          and should not be called directly by the user.
 */
void Solver::initializeCmfd() {

  log_printf(INFO, "Initializing CMFD...");

  /* If 2D Solve, set CMFD z-direction mesh size to 1 and depth to 1.0 */
  if (!_solve_3D) {
    _cmfd->setNumZ(1);
    _cmfd->setDepth(1.0);
    _cmfd->setBoundary(SURFACE_Z_MIN, REFLECTIVE);
    _cmfd->setBoundary(SURFACE_Z_MAX, REFLECTIVE);
  }

  /* Give CMFD number of FSRs and FSR property arrays */
  _cmfd->setSolve3D(_solve_3D);
  _cmfd->setNumFSRs(_num_FSRs);
  _cmfd->setFSRVolumes(_FSR_volumes);
  _cmfd->setFSRMaterials(_FSR_materials);
  _cmfd->setFSRFluxes(_scalar_flux);
  _cmfd->setQuadrature(_quad);
  _cmfd->setGeometry(_geometry);
  _cmfd->generateKNearestStencils();
  _cmfd->setAzimSpacings(_track_generator->getAzimSpacings(), _num_azim);
  _cmfd->initializeSurfaceCurrents();

  if (_solve_3D)
    _cmfd->setPolarSpacings
      (_track_generator->getPolarSpacings(), _num_azim, _num_polar);
}


/**
 * @brief Computes the scalar flux distribution by performing a series of
 *        transport sweeps.
 * @details This is the main method exposed to the user through the Python
 *          interface to compute the scalar flux distribution, e.g., for a
 *          fixed source calculation. This routine makes an initial guess for
 *          scalar and boundary fluxes and performs transport sweep until
 *          convergence.
 *
 *          By default, this method will perform a maximum of 1000 transport
 *          sweeps with a 1E-5 threshold on the average FSR scalar flux. These
 *          values may be freely modified by the user at runtime.
 *
 *          The only_fixed_source runtime parameter may be used to control
 *          the type of source distribution used in the calculation. By
 *          default, this paramter is true and only the fixed sources specified
 *          by the user will be considered. Alternatively, when the parameter
 *          is false, the source will be computed as the scattering and fission
 *          sources resulting from a previously computed flux distribution
 *          (e.g., an eigenvalue calculation) in addition to any user-defined
 *          fixed sources.
 *
 *          This method may be called by the user to compute the scalar flux
 *          for a fixed source distribution from Python as follows:
 *
 * @code
 *          // Assign fixed sources
 *          // ...
 *
 *          // Find the flux distribution resulting from the fixed sources
 *          solver.computeFlux(max_iters=100)
 * @endcode
 *
 *          Alternatively, as described above, this method may be called by
 *          the user in Python to compute the flux from a superposition of
 *          fixed and / or eigenvalue sources as follows:
 *
 * @code
 *          // Solve for sources and scalar flux distribution
 *          solver.computeEigenvalue(max_iters=1000)
 *
 *          // Add fixed source(s)
 *          // ...
 *
 *          // Find fluxes from superposition of eigenvalue and fixed sources
 *          solver.computeFlux(max_iters=100, only_fixed_source=False)
 * @endcode
 *
 *
 * @param max_iters the maximum number of source iterations to allow
 * @param only_fixed_source use only fixed sources (true by default)
 */
void Solver::computeFlux(int max_iters, bool only_fixed_source) {

  if (_track_generator == NULL)
    log_printf(ERROR, "The Solver is unable to compute the flux "
               "since it does not contain a TrackGenerator");

  log_printf(NORMAL, "Computing the flux...");

  /* Clear all timing data from a previous simulation run */
  clearTimerSplits();

  /* Start the timer to record the total time to converge the flux */
  _timer->startTimer();

  FP_PRECISION residual;

  /* Initialize data structures */
  initializeExpEvaluator();

  /* Initialize new flux arrays if a) the user requested the use of
   * only fixed sources or b) no previous simulation was performed which
   * initialized and computed the flux (e.g., an eigenvalue calculation) */
  if (only_fixed_source || _num_iterations == 0) {
    initializeFluxArrays();
    flattenFSRFluxes(0.0);
  }

  initializeSourceArrays();
  initializeFSRs();
  countFissionableFSRs();
  zeroTrackFluxes();

  /* Compute the sum of fixed, total and scattering sources */
  computeFSRSources();

  /* Source iteration loop */
  for (int i=0; i < max_iters; i++) {

    transportSweep();
    addSourceToScalarFlux();
    residual = computeResidual(SCALAR_FLUX);
    storeFSRFluxes();

    log_printf(NORMAL, "Iteration %d:\tres = %1.3E", i, residual);

    /* Check for convergence of the fission source distribution */
    if (i > 1 && residual < _converge_thresh) {
      _num_iterations = i;
      _timer->stopTimer();
      _timer->recordSplit("Total time");
      return;
    }
  }

  log_printf(WARNING, "Unable to converge the flux");

  _num_iterations = max_iters;
  _timer->stopTimer();
  _timer->recordSplit("Total time");
}


/**
 * @brief Computes the total source distribution by performing a series of
 *        transport sweep and source updates.
 * @details This is the main method exposed to the user through the Python
 *          interface to compute the source distribution, e.g., for a fixed
 *          and/or external source calculation. This routine makes an initial
 *          guess for the scalar and boundary fluxes and performs transport
 *          sweeps and source updates until convergence.
 *
 *          By default, this method will perform a maximum of 1000 transport
 *          sweeps with a 1E-5 threshold on the integrated FSR total source.
 *          These values may be freely modified by the user at runtime.
 *
 *          The k_eff parameter may be used for fixed source calculations
 *          with fissionable material (e.g., start-up in a reactor from
 *          a fixed external source). In this case, the user must "guess"
 *          the critical eigenvalue to be be used to scale the fission source.
 *
 *          The res_type parameter may be used to control the convergence
 *          criterion - SCALAR_FLUX, TOTAL_SOURCE (default) and FISSION_SOURCE
 *          are all supported options in OpenMOC at this time.
 *
 *          This method may be called by the user from Python as follows:
 *
 * @code
 *          // Assign fixed sources
 *          // ...
 *
 *          // Find the flux distribution resulting from the fixed sources
 *          solver.computeFlux(max_iters=100, k_eff=0.981)
 * @endcode
 *
 * @param max_iters the maximum number of source iterations to allow
 * @param k_eff the sub/super-critical eigenvalue (default 1.0)
 * @param res_type the type of residual used for the convergence criterion
 */
void Solver::computeSource(int max_iters, double k_eff, residualType res_type) {

  if (_track_generator == NULL)
    log_printf(ERROR, "The Solver is unable to compute the source "
               "since it does not contain a TrackGenerator");

  else if (k_eff <= 0.)
    log_printf(ERROR, "The Solver is unable to compute the source with "
               "keff = %f since it is not a positive value", k_eff);

  log_printf(NORMAL, "Computing the source...");

  /* Clear all timing data from a previous simulation run */
  clearTimerSplits();

  /* Start the timer to record the total time to converge the flux */
  _timer->startTimer();

  _k_eff = k_eff;
  FP_PRECISION residual;

  /* Initialize data structures */
  initializeExpEvaluator();
  initializeFluxArrays();
  initializeSourceArrays();
  initializeFSRs();

  /* Guess unity scalar flux for each region */
  flattenFSRFluxes(1.0);
  zeroTrackFluxes();

  /* Source iteration loop */
  for (int i=0; i < max_iters; i++) {

    computeFSRSources();
    transportSweep();
    addSourceToScalarFlux();
    residual = computeResidual(res_type);
    storeFSRFluxes();

    log_printf(NORMAL, "Iteration %d:\tres = %1.3E", i, residual);

    /* Check for convergence of the fission source distribution */
    if (i > 1 && residual < _converge_thresh) {
      _num_iterations = i;
      _timer->stopTimer();
      _timer->recordSplit("Total time");
      return;
    }
  }

  log_printf(WARNING, "Unable to converge the source");

  _num_iterations = max_iters;
  _timer->stopTimer();
  _timer->recordSplit("Total time");
}


/**
 * @brief Computes keff by performing a series of transport sweep and
 *        source updates.
 * @details This is the main method exposed to the user through the Python
 *          interface to perform an eigenvalue calculation. The method makes
 *          an initial guess for the scalar and boundary fluxes and performs
 *          transport sweeps and source updates until convergence.
 *
 *          By default, this method will perform a maximum of 1000 transport
 *          sweeps with a 1E-5 threshold on the integrated FSR fission source.
 *          These values may be freely modified by the user at runtime.
 *
 *          The res_type parameter may be used to control the convergence
 *          criterion - SCALAR_FLUX, TOTAL_SOURCE and FISSION_SOURCE (default)
 *          are all supported options in OpenMOC at this time.
 *
 * @code
 *          solver.computeEigenvalue(max_iters=100, res_type=FISSION_SOURCE)
 * @endcode
 *
 * @param max_iters the maximum number of source iterations to allow
 * @param res_type the type of residual used for the convergence criterion
 */
void Solver::computeEigenvalue(int max_iters, residualType res_type) {

  if (_track_generator == NULL)
    log_printf(ERROR, "The Solver is unable to compute the eigenvalue "
               "since it does not contain a TrackGenerator");

  log_printf(NORMAL, "Computing the eigenvalue...");

  /* Clear all timing data from a previous simulation run */
  clearTimerSplits();

  /* Start the timer to record the total time to converge the source */
  _timer->startTimer();

  FP_PRECISION residual;

  /* An initial guess for the eigenvalue */
  _k_eff = 1.0;

  /* Initialize data structures */
  initializeExpEvaluator();
  initializeFluxArrays();
  initializeSourceArrays();
  initializeFSRs();
  countFissionableFSRs();

  if (_cmfd != NULL && _cmfd->isFluxUpdateOn())
      initializeCmfd();

  /* Set scalar flux to unity for each region */
  flattenFSRFluxes(1.0);
  zeroTrackFluxes();

  /* Source iteration loop */
  for (int i=0; i < max_iters; i++) {

    normalizeFluxes();
    computeFSRSources();
    transportSweep();
    addSourceToScalarFlux();
    residual = computeResidual(res_type);
    storeFSRFluxes();

    /* Solve CMFD diffusion problem and update MOC flux */
    if (_cmfd != NULL && _cmfd->isFluxUpdateOn())
      _k_eff = _cmfd->computeKeff(i);
    else
      computeKeff();

    log_printf(NORMAL, "Iteration %d:\tk_eff = %1.6f"
               "\tres = %1.3E", i, _k_eff, residual);

    /* Check for convergence of the fission source distribution */
    if (i > 1 && residual < _converge_thresh) {
      _num_iterations = i;
      _timer->stopTimer();
      _timer->recordSplit("Total time");
      return;
    }
  }

  log_printf(WARNING, "Unable to converge the source distribution");

  _num_iterations = max_iters;
  _timer->stopTimer();
  _timer->recordSplit("Total time");
}


/**
 * @brief Deletes the Timer's timing entries for each timed code section
 *        code in the source convergence loop.
 */
void Solver::clearTimerSplits() {
  _timer->clearSplit("Total time");
}


/**
 * @brief Prints a report of the timing statistics to the console.
 */
void Solver::printTimerReport() {

  std::string msg_string;

  log_printf(TITLE, "TIMING REPORT");

  /* Get the total runtime */
  double tot_time = _timer->getSplit("Total time");
  msg_string = "Total time to solution";
  msg_string.resize(53, '.');
  log_printf(RESULT, "%s%1.4E sec", msg_string.c_str(), tot_time);

  /* Time per iteration */
  double time_per_iter = tot_time / _num_iterations;
  msg_string = "Solution time per iteration";
  msg_string.resize(53, '.');
  log_printf(RESULT, "%s%1.4E sec", msg_string.c_str(), time_per_iter);

  /* Time per segment */
  int num_segments = 0;
  if (_solve_3D)
    num_segments = _track_generator->getNum3DSegments();
  else
    num_segments = _track_generator->getNum2DSegments();

  int num_integrations = _fluxes_per_track * num_segments;
  double time_per_integration = (time_per_iter / num_integrations);
  msg_string = "Integration time per segment integration";
  msg_string.resize(53, '.');
  log_printf(RESULT, "%s%1.4E sec", msg_string.c_str(), time_per_integration);

  set_separator_character('-');
  log_printf(SEPARATOR, "-");

  msg_string = "           # tracks          # segments          # FSRs";
  log_printf(RESULT, "%s", msg_string.c_str());
  log_printf(SEPARATOR, "-");

  int num_digits = (int) log10((double) _tot_num_tracks);
  num_digits += (int) log10((double) num_segments);
  num_digits += (int) log10((double) _num_FSRs);

  num_digits = 66 - num_digits;
  num_digits /= 4;

  std::stringstream msg;

  for (int i=0; i < 4; i++) {
    for (int j=0; j < num_digits; j++)
      msg << " ";

    if (i == 0)
      msg << _tot_num_tracks;
    else if (i == 1)
      msg << num_segments;
    else if (i == 2)
      msg << _num_FSRs;
  }

  log_printf(RESULT, "%s", msg.str().c_str());
  log_printf(SEPARATOR, "-");
}<|MERGE_RESOLUTION|>--- conflicted
+++ resolved
@@ -21,12 +21,8 @@
   _cmfd = NULL;
   _exp_evaluator = new ExpEvaluator();
   _solve_3D = false;
-<<<<<<< HEAD
   _OTF = false;
-  
-=======
-
->>>>>>> 455ea1b7
+
   _tracks = NULL;
   _azim_spacings = NULL;
   _polar_spacings = NULL;
@@ -562,12 +558,9 @@
 
   else
     _FSR_volumes = _track_generator->get2DFSRVolumes();
-<<<<<<< HEAD
-=======
 
   /* Generate the FSR centroids */
   _track_generator->generateFSRCentroids();
->>>>>>> 455ea1b7
 
   /* Allocate an array of Material pointers indexed by FSR */
   _FSR_materials = new Material*[_num_FSRs];
