/**
 * @file Cell.h
 * @brief The Cell class.
 * @date January 18, 2012
 * @author William Boyd, MIT, Course 22 (wboyd@mit.edu)
 */


#ifndef CELL_H_
#define CELL_H_

#ifdef __cplusplus
#include "Python.h"
#include "Material.h"
#include "Surface.h"
#include "Point.h"
#include <limits>
#endif

/* Forward declarations to resolve circular dependencies */
class Universe;
class Surface;

int cell_id();
void reset_cell_id();


/**
 * @struct surface_halfspace
 * @brief A surface_halfspace represents a surface pointer with associated
 *        halfspace.
 */
struct surface_halfspace {

  /** A pointer to the Surface object */
  Surface* _surface;

  /** The halfspace associated with this surface */
  int _halfspace;

};



/**
 * @enum cellType
 * @brief The type of cell.
*/
enum cellType {

  /** A cell filled by a Material */
  MATERIAL,

  /** A cell filled by a Universe */
  FILL,

  /** A cell not yet filled by anything */
  UNFILLED
};


/**
 * @class Cell Cell.h "src/Cell.h"
 * @brief Represents a Cell inside of a Universe.
 */
class Cell {

private:

  /** A static counter for the number of Cells */
  static int _n;

  /** A monotonically increasing unique ID for each Cell created */
  int _uid;

  /** A user-defined ID for each Cell created */
  int _id;

  /** A user-defined name for the Surface */
  char* _name;

  /** The type of Cell (ie MATERIAL or FILL) */
  cellType _cell_type;

  /** A pointer to the Material or Universe filling this Cell */
  void* _fill;

  /** The number of rings sub-dividing this Cell */
  int _num_rings;

  /** The number of sectors sub-dividing this Cell */
  int _num_sectors;

  /** Map of bounding Surface IDs with pointers and halfspaces (+/-1) */
  std::map<int, surface_halfspace> _surfaces;

  /** The minimum reachable x-coordinate within the Cell */
  double _min_x;

  /** The maximum reachable x-coordinate within the Cell */
  double _max_x;

  /** The minimum reachable y-coordinate within the Cell */
  double _min_y;

  /** The maximum reachable y-coordinate within the Cell */
  double _max_y;

  /** The minimum reachable z-coordinate within the Cell */
  double _min_z;

  /** The maximum reachable z-coordinate within the Cell */
  double _max_z;

  /** The boundary condition at the minimum reachable x-coordinate */
  boundaryType _min_x_bc;

  /** The boundary condition at the maximum reachable x-coordinate */
  boundaryType _max_x_bc;

  /** The boundary condition at the minimum reachable y-coordinate */
  boundaryType _min_y_bc;

  /** The boundary condition at the maximum reachable y-coordinate */
  boundaryType _max_y_bc;

  /** The boundary condition at the minimum reachable z-coordinate */
  boundaryType _min_z_bc;

  /** The boundary condition at the maximum reachable z-coordinate */
  boundaryType _max_z_bc;

  /* Vector of neighboring Cells */
  std::vector<Cell*> _neighbors;

  void ringify(std::vector<Cell*>* subcells);
  void sectorize(std::vector<Cell*>* subcells);
<<<<<<< HEAD
  
=======

>>>>>>> f1e85e4e
public:
  Cell(int id=0, const char* name="");
  virtual ~Cell();
  int getUid() const;
  int getId() const;
  char* getName() const;
  cellType getType() const;
  Material* getFillMaterial();
  Universe* getFillUniverse();
  int getNumRings();
  int getNumSectors();
  double getMinX();
  double getMaxX();
  double getMinY();
  double getMaxY();
  double getMinZ();
  double getMaxZ();
  boundaryType getMinXBoundaryType();
  boundaryType getMaxXBoundaryType();
  boundaryType getMinYBoundaryType();
  boundaryType getMaxYBoundaryType();
  boundaryType getMinZBoundaryType();
  boundaryType getMaxZBoundaryType();
  int getNumSurfaces() const;
  std::map<int, surface_halfspace> getSurfaces() const;
  std::vector<Cell*> getNeighbors() const;

  std::map<int, Cell*> getAllCells();
  std::map<int, Universe*> getAllUniverses();

  void setName(const char* name);
  void setFill(Material* fill);
  void setFill(Universe* fill);
  void setNumRings(int num_rings);
  void setNumSectors(int num_sectors);
  void addSurface(int halfspace, Surface* surface);
  void removeSurface(Surface* surface);
  void addNeighborCell(Cell* cell);

  void findBoundingBox();
  bool containsPoint(Point* point);
  bool containsCoords(LocalCoords* coords);
<<<<<<< HEAD
  double minSurfaceDist(Point* point, double azim, double polar=M_PI/2.0);
=======
  double minSurfaceDist(Point* point, double angle);
>>>>>>> f1e85e4e

  Cell* clone();
  void subdivideCell();
  void buildNeighbors();

  std::string toString();
  void printString();
};


#endif /* CELL_H_ */<|MERGE_RESOLUTION|>--- conflicted
+++ resolved
@@ -135,11 +135,7 @@
 
   void ringify(std::vector<Cell*>* subcells);
   void sectorize(std::vector<Cell*>* subcells);
-<<<<<<< HEAD
-  
-=======
 
->>>>>>> f1e85e4e
 public:
   Cell(int id=0, const char* name="");
   virtual ~Cell();
@@ -182,11 +178,7 @@
   void findBoundingBox();
   bool containsPoint(Point* point);
   bool containsCoords(LocalCoords* coords);
-<<<<<<< HEAD
   double minSurfaceDist(Point* point, double azim, double polar=M_PI/2.0);
-=======
-  double minSurfaceDist(Point* point, double angle);
->>>>>>> f1e85e4e
 
   Cell* clone();
   void subdivideCell();
