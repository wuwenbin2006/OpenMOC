/**
 * @file Geometry.h
 * @brief The Geometry class.
 * @date January 19, 2012
 * @author William Boyd, MIT, Course 22 (wboyd@mit.edu)
 */

#ifndef GEOMETRY_H_
#define GEOMETRY_H_

#ifdef __cplusplus
#include "Python.h"
#include "Cmfd.h"
#include <limits>
#include <sys/types.h>
#include <sys/stat.h>
#include <sstream>
#include <string>
#include <omp.h>
#include <functional>
<<<<<<< HEAD
#ifndef CUDA
  #include <unordered_map>
#endif
=======
#include "ParallelHashMap.h"
>>>>>>> f1e85e4e
#endif

/** Forward declaration of Cmfd class */
class Cmfd;

/**
 * @struct fsr_data
 * @brief A fsr_data struct represents an FSR with a unique FSR ID
 *        and a characteristic point that lies within the FSR that
 *        can be used to recompute the hierarchical LocalCoords
 *        linked list.
 */
struct fsr_data {

  /** The FSR ID */
  int _fsr_id;
<<<<<<< HEAD
=======
 
  /** The CMFD Cell */
  int _cmfd_cell;
  
  /** The Material ID */
  int _mat_id;
>>>>>>> f1e85e4e

  /** Characteristic point in Root Universe that lies in FSR */
  Point* _point;

  /** Global numerical centroid in Root Universe */
  Point* _centroid;
<<<<<<< HEAD
=======

  /** Destructor for fsr_data */
  ~fsr_data() {
    if (_point != NULL)
      delete _point;

    if (_centroid != NULL)
      delete _centroid;
  }
>>>>>>> f1e85e4e
};

void reset_auto_ids();


/**
 * @class Geometry Geometry.h "src/Geometry.h"
 * @brief The master class containing references to all geometry-related
 *        objects - Surfaces, Cells, Universes and Lattices - and Materials.
 * @details The primary purpose for the geometry is to serve as a collection
 *          of all geometry-related objects, as well as for ray tracing
 *          of characteristic tracks across the Geometry and computing
 *          FSR-to-cell offset maps.
 */
class Geometry {

private:

<<<<<<< HEAD
  bool _solve_3D;
  
  omp_lock_t* _num_FSRs_lock;

=======
>>>>>>> f1e85e4e
  /** The boundary conditions at the top of the bounding box containing
   *  the Geometry. False is for vacuum and true is for reflective BCs. */
  boundaryType _x_min_bc;

  /** The boundary conditions at the top of the bounding box containing
   *  the Geometry. False is for vacuum and true is for reflective BCs. */
  boundaryType _x_max_bc;  

  /** The boundary conditions at the top of the bounding box containing
   *  the Geometry. False is for vacuum and true is for reflective BCs. */
  boundaryType _y_min_bc;

  /** The boundary conditions at the top of the bounding box containing
   *  the Geometry. False is for vacuum and true is for reflective BCs. */
  boundaryType _y_max_bc;  
  
  /** The boundary conditions at the top of the bounding box containing
   *  the Geometry. False is for vacuum and true is for reflective BCs. */
  boundaryType _z_min_bc;

<<<<<<< HEAD
  /** The boundary conditions at the top of the bounding box containing
   *  the Geometry. False is for vacuum and true is for reflective BCs. */
  boundaryType _z_max_bc;
  
  /** The total number of FSRs in the Geometry */
  int _num_FSRs;

=======
>>>>>>> f1e85e4e
  /** An map of FSR key hashes to unique fsr_data structs */
  ParallelHashMap<std::size_t, fsr_data*> _FSR_keys_map;

  /** An vector of FSR key hashes indexed by FSR ID */
  std::vector<std::size_t> _FSRs_to_keys;

  /** A vector of Material IDs indexed by FSR IDs */
  std::vector<int> _FSRs_to_material_IDs;

<<<<<<< HEAD
  /** The maximum Track segment length in the Geometry */
  FP_PRECISION _max_seg_length;

  /** The minimum Track segment length in the Geometry */
  FP_PRECISION _min_seg_length;

=======
>>>>>>> f1e85e4e
  /* The Universe at the root node in the CSG tree */
  Universe* _root_universe;

  /** A CMFD object pointer */
  Cmfd* _cmfd;

  /* A map of all Material in the Geometry for optimization purposes */
  std::map<int, Material*> _all_materials;

<<<<<<< HEAD
  Cell* findFirstCell(LocalCoords* coords, double azim, double polar=M_PI_2);
  Cell* findNextCell(LocalCoords* coords, double azim, double polar=M_PI_2);
=======
  Cell* findFirstCell(LocalCoords* coords, double angle);
  Cell* findNextCell(LocalCoords* coords, double angle);
>>>>>>> f1e85e4e

public:

  Geometry();
  virtual ~Geometry();

  /* Get parameters */
  double getWidth();
  double getHeight();
  double getDepth();
  double getMinX();
  double getMaxX();
  double getMinY();
  double getMaxY();
  double getMinZ();
  double getMaxZ();
  boundaryType getMinXBoundaryType();
  boundaryType getMaxXBoundaryType();
  boundaryType getMinYBoundaryType();
  boundaryType getMaxYBoundaryType();
  boundaryType getMinZBoundaryType();
  boundaryType getMaxZBoundaryType();
  Universe* getRootUniverse();
  int getNumFSRs();
  int getNumEnergyGroups();
  int getNumMaterials();
  int getNumCells();
  std::map<int, Material*> getAllMaterials();
  std::map<int, Cell*> getAllMaterialCells();
  void setRootUniverse(Universe* root_universe);

  Cmfd* getCmfd();
  std::vector<std::size_t>* getFSRsToKeys();
  std::vector<int>* getFSRsToMaterialIDs();
  int getFSRId(LocalCoords* coords);
  Point* getFSRPoint(int fsr_id);
  Point* getFSRCentroid(int fsr_id);
  std::string getFSRKey(LocalCoords* coords);
  ParallelHashMap<std::size_t, fsr_data*>* getFSRKeysMap();

  /* Set parameters */
  void setFSRsToMaterialIDs(std::vector<int>* FSRs_to_material_IDs);
  void setFSRsToKeys(std::vector<std::size_t>* FSRs_to_keys);
  void setCmfd(Cmfd* cmfd);
  void setFSRCentroid(int fsr, Point* centroid);
  void setFSRKeysMap(ParallelHashMap<std::size_t, fsr_data*>* FSR_keys_map);

  /* Find methods */
  Cell* findCellContainingCoords(LocalCoords* coords);
  Material* findFSRMaterial(int fsr_id);
  int findFSRId(LocalCoords* coords);
  Cell* findCellContainingFSR(int fsr_id);
<<<<<<< HEAD
  
  /* Other worker methods */
  void subdivideCells();
  void initializeFlatSourceRegions();
  void segmentize2D(Track2D* track, double z_level);
  void segmentize3D(Track3D* track);
=======

  /* Other worker methods */
  void subdivideCells();
  void initializeFlatSourceRegions();
  void segmentize(Track* track);
  void initializeFSRVectors();
>>>>>>> f1e85e4e
  void computeFissionability(Universe* univ=NULL);
  void setFSRCentroid(int fsr, Point* centroid);
  
  std::string toString();
  void printString();
  void initializeCmfd();
  bool withinBounds(LocalCoords* coords);
};

#endif /* GEOMETRY_H_ */<|MERGE_RESOLUTION|>--- conflicted
+++ resolved
@@ -18,13 +18,7 @@
 #include <string>
 #include <omp.h>
 #include <functional>
-<<<<<<< HEAD
-#ifndef CUDA
-  #include <unordered_map>
-#endif
-=======
 #include "ParallelHashMap.h"
->>>>>>> f1e85e4e
 #endif
 
 /** Forward declaration of Cmfd class */
@@ -41,23 +35,18 @@
 
   /** The FSR ID */
   int _fsr_id;
-<<<<<<< HEAD
-=======
  
   /** The CMFD Cell */
   int _cmfd_cell;
   
   /** The Material ID */
   int _mat_id;
->>>>>>> f1e85e4e
 
   /** Characteristic point in Root Universe that lies in FSR */
   Point* _point;
 
   /** Global numerical centroid in Root Universe */
   Point* _centroid;
-<<<<<<< HEAD
-=======
 
   /** Destructor for fsr_data */
   ~fsr_data() {
@@ -67,7 +56,6 @@
     if (_centroid != NULL)
       delete _centroid;
   }
->>>>>>> f1e85e4e
 };
 
 void reset_auto_ids();
@@ -86,13 +74,8 @@
 
 private:
 
-<<<<<<< HEAD
   bool _solve_3D;
   
-  omp_lock_t* _num_FSRs_lock;
-
-=======
->>>>>>> f1e85e4e
   /** The boundary conditions at the top of the bounding box containing
    *  the Geometry. False is for vacuum and true is for reflective BCs. */
   boundaryType _x_min_bc;
@@ -113,16 +96,10 @@
    *  the Geometry. False is for vacuum and true is for reflective BCs. */
   boundaryType _z_min_bc;
 
-<<<<<<< HEAD
   /** The boundary conditions at the top of the bounding box containing
    *  the Geometry. False is for vacuum and true is for reflective BCs. */
   boundaryType _z_max_bc;
   
-  /** The total number of FSRs in the Geometry */
-  int _num_FSRs;
-
-=======
->>>>>>> f1e85e4e
   /** An map of FSR key hashes to unique fsr_data structs */
   ParallelHashMap<std::size_t, fsr_data*> _FSR_keys_map;
 
@@ -132,15 +109,6 @@
   /** A vector of Material IDs indexed by FSR IDs */
   std::vector<int> _FSRs_to_material_IDs;
 
-<<<<<<< HEAD
-  /** The maximum Track segment length in the Geometry */
-  FP_PRECISION _max_seg_length;
-
-  /** The minimum Track segment length in the Geometry */
-  FP_PRECISION _min_seg_length;
-
-=======
->>>>>>> f1e85e4e
   /* The Universe at the root node in the CSG tree */
   Universe* _root_universe;
 
@@ -150,13 +118,8 @@
   /* A map of all Material in the Geometry for optimization purposes */
   std::map<int, Material*> _all_materials;
 
-<<<<<<< HEAD
   Cell* findFirstCell(LocalCoords* coords, double azim, double polar=M_PI_2);
   Cell* findNextCell(LocalCoords* coords, double azim, double polar=M_PI_2);
-=======
-  Cell* findFirstCell(LocalCoords* coords, double angle);
-  Cell* findNextCell(LocalCoords* coords, double angle);
->>>>>>> f1e85e4e
 
 public:
 
@@ -209,23 +172,14 @@
   Material* findFSRMaterial(int fsr_id);
   int findFSRId(LocalCoords* coords);
   Cell* findCellContainingFSR(int fsr_id);
-<<<<<<< HEAD
   
   /* Other worker methods */
   void subdivideCells();
   void initializeFlatSourceRegions();
   void segmentize2D(Track2D* track, double z_level);
   void segmentize3D(Track3D* track);
-=======
-
-  /* Other worker methods */
-  void subdivideCells();
-  void initializeFlatSourceRegions();
-  void segmentize(Track* track);
   void initializeFSRVectors();
->>>>>>> f1e85e4e
   void computeFissionability(Universe* univ=NULL);
-  void setFSRCentroid(int fsr, Point* centroid);
   
   std::string toString();
   void printString();
